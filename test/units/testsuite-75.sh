#!/usr/bin/env bash
# SPDX-License-Identifier: LGPL-2.1-or-later
# vi: ts=4 sw=4 tw=0 et:

# TODO:
#   - IPv6-only stack
#   - mDNS
#   - LLMNR
#   - DoT/DoH

set -eux
set -o pipefail

# shellcheck source=test/units/util.sh
. "$(dirname "$0")"/util.sh

RUN_OUT="$(mktemp)"

run() {
    "$@" |& tee "$RUN_OUT"
}

disable_ipv6() {
    sysctl -w net.ipv6.conf.all.disable_ipv6=1
}

enable_ipv6() {
    sysctl -w net.ipv6.conf.all.disable_ipv6=0
    networkctl reconfigure dns0
    /usr/lib/systemd/systemd-networkd-wait-online --ipv4 --ipv6 --interface=dns0:routable --timeout=30
}

monitor_check_rr() (
    set +x
    set +o pipefail
    local since="${1:?}"
    local match="${2:?}"

    # Wait until the first mention of the specified log message is
    # displayed. We turn off pipefail for this, since we don't care about the
    # lhs of this pipe expression, we only care about the rhs' result to be
    # clean
    timeout -v 30s journalctl -u resmontest.service --since "$since" -f --full | grep -m1 "$match"
)

# Test for resolvectl, resolvconf
systemctl unmask systemd-resolved.service
systemctl enable --now systemd-resolved.service
systemctl service-log-level systemd-resolved.service debug
ip link add hoge type dummy
ip link add hoge.foo type dummy
resolvectl dns hoge 10.0.0.1 10.0.0.2
resolvectl dns hoge.foo 10.0.0.3 10.0.0.4
assert_in '10.0.0.1 10.0.0.2' "$(resolvectl dns hoge)"
assert_in '10.0.0.3 10.0.0.4' "$(resolvectl dns hoge.foo)"
resolvectl dns hoge 10.0.1.1 10.0.1.2
resolvectl dns hoge.foo 10.0.1.3 10.0.1.4
assert_in '10.0.1.1 10.0.1.2' "$(resolvectl dns hoge)"
assert_in '10.0.1.3 10.0.1.4' "$(resolvectl dns hoge.foo)"
if ! RESOLVCONF=$(command -v resolvconf 2>/dev/null); then
    TMPDIR=$(mktemp -d -p /tmp resolvconf-tests.XXXXXX)
    RESOLVCONF="$TMPDIR"/resolvconf
    ln -s "$(command -v resolvectl 2>/dev/null)" "$RESOLVCONF"
fi
echo nameserver 10.0.2.1 10.0.2.2 | "$RESOLVCONF" -a hoge
echo nameserver 10.0.2.3 10.0.2.4 | "$RESOLVCONF" -a hoge.foo
assert_in '10.0.2.1 10.0.2.2' "$(resolvectl dns hoge)"
assert_in '10.0.2.3 10.0.2.4' "$(resolvectl dns hoge.foo)"
echo nameserver 10.0.3.1 10.0.3.2 | "$RESOLVCONF" -a hoge.inet.ipsec.192.168.35
echo nameserver 10.0.3.3 10.0.3.4 | "$RESOLVCONF" -a hoge.foo.dhcp
assert_in '10.0.3.1 10.0.3.2' "$(resolvectl dns hoge)"
assert_in '10.0.3.3 10.0.3.4' "$(resolvectl dns hoge.foo)"

# Tests for _localdnsstub and _localdnsproxy
assert_in '127.0.0.53' "$(resolvectl query _localdnsstub)"
assert_in '_localdnsstub' "$(resolvectl query 127.0.0.53)"
assert_in '127.0.0.54' "$(resolvectl query _localdnsproxy)"
assert_in '_localdnsproxy' "$(resolvectl query 127.0.0.54)"

assert_in '127.0.0.53' "$(dig @127.0.0.53 _localdnsstub)"
assert_in '_localdnsstub' "$(dig @127.0.0.53 -x 127.0.0.53)"
assert_in '127.0.0.54' "$(dig @127.0.0.53 _localdnsproxy)"
assert_in '_localdnsproxy' "$(dig @127.0.0.53 -x 127.0.0.54)"

# Tests for mDNS and LLMNR settings
mkdir -p /run/systemd/resolved.conf.d
{
    echo "[Resolve]"
    echo "MulticastDNS=yes"
    echo "LLMNR=yes"
} >/run/systemd/resolved.conf.d/mdns-llmnr.conf
systemctl restart systemd-resolved.service
systemctl service-log-level systemd-resolved.service debug
# make sure networkd is not running.
systemctl stop systemd-networkd.service
# defaults to yes (both the global and per-link settings are yes)
assert_in 'yes' "$(resolvectl mdns hoge)"
assert_in 'yes' "$(resolvectl llmnr hoge)"
# set per-link setting
resolvectl mdns hoge yes
resolvectl llmnr hoge yes
assert_in 'yes' "$(resolvectl mdns hoge)"
assert_in 'yes' "$(resolvectl llmnr hoge)"
resolvectl mdns hoge resolve
resolvectl llmnr hoge resolve
assert_in 'resolve' "$(resolvectl mdns hoge)"
assert_in 'resolve' "$(resolvectl llmnr hoge)"
resolvectl mdns hoge no
resolvectl llmnr hoge no
assert_in 'no' "$(resolvectl mdns hoge)"
assert_in 'no' "$(resolvectl llmnr hoge)"
# downgrade global setting to resolve
{
    echo "[Resolve]"
    echo "MulticastDNS=resolve"
    echo "LLMNR=resolve"
} >/run/systemd/resolved.conf.d/mdns-llmnr.conf
systemctl restart systemd-resolved.service
systemctl service-log-level systemd-resolved.service debug
# set per-link setting
resolvectl mdns hoge yes
resolvectl llmnr hoge yes
assert_in 'resolve' "$(resolvectl mdns hoge)"
assert_in 'resolve' "$(resolvectl llmnr hoge)"
resolvectl mdns hoge resolve
resolvectl llmnr hoge resolve
assert_in 'resolve' "$(resolvectl mdns hoge)"
assert_in 'resolve' "$(resolvectl llmnr hoge)"
resolvectl mdns hoge no
resolvectl llmnr hoge no
assert_in 'no' "$(resolvectl mdns hoge)"
assert_in 'no' "$(resolvectl llmnr hoge)"
# downgrade global setting to no
{
    echo "[Resolve]"
    echo "MulticastDNS=no"
    echo "LLMNR=no"
} >/run/systemd/resolved.conf.d/mdns-llmnr.conf
systemctl restart systemd-resolved.service
systemctl service-log-level systemd-resolved.service debug
# set per-link setting
resolvectl mdns hoge yes
resolvectl llmnr hoge yes
assert_in 'no' "$(resolvectl mdns hoge)"
assert_in 'no' "$(resolvectl llmnr hoge)"
resolvectl mdns hoge resolve
resolvectl llmnr hoge resolve
assert_in 'no' "$(resolvectl mdns hoge)"
assert_in 'no' "$(resolvectl llmnr hoge)"
resolvectl mdns hoge no
resolvectl llmnr hoge no
assert_in 'no' "$(resolvectl mdns hoge)"
assert_in 'no' "$(resolvectl llmnr hoge)"

# Cleanup
rm -f /run/systemd/resolved.conf.d/mdns-llmnr.conf
ip link del hoge
ip link del hoge.foo

### SETUP ###
# Configure network
hostnamectl hostname ns1.unsigned.test
cat >>/etc/hosts <<EOF
10.0.0.1               ns1.unsigned.test
fd00:dead:beef:cafe::1 ns1.unsigned.test

127.128.0.5     localhost5 localhost5.localdomain localhost5.localdomain4 localhost.localdomain5 localhost5.localdomain5
EOF

mkdir -p /etc/systemd/network
cat >/etc/systemd/network/dns0.netdev <<EOF
[NetDev]
Name=dns0
Kind=dummy
EOF
cat >/etc/systemd/network/dns0.network <<EOF
[Match]
Name=dns0

[Network]
Address=10.0.0.1/24
Address=fd00:dead:beef:cafe::1/64
DNSSEC=allow-downgrade
DNS=10.0.0.1
DNS=fd00:dead:beef:cafe::1
EOF

DNS_ADDRESSES=(
    "10.0.0.1"
    "fd00:dead:beef:cafe::1"
)

mkdir -p /run/systemd/resolved.conf.d
{
    echo "[Resolve]"
    echo "FallbackDNS="
    echo "DNSSEC=allow-downgrade"
    echo "DNSOverTLS=opportunistic"
} >/run/systemd/resolved.conf.d/test.conf
ln -svf /run/systemd/resolve/stub-resolv.conf /etc/resolv.conf
# Override the default NTA list, which turns off DNSSEC validation for (among
# others) the test. domain
mkdir -p "/etc/dnssec-trust-anchors.d/"
echo local >/etc/dnssec-trust-anchors.d/local.negative

# Sign the root zone
keymgr . generate algorithm=ECDSAP256SHA256 ksk=yes zsk=yes
# Create a trust anchor for resolved with our root zone
keymgr . ds | sed 's/ DS/ IN DS/g' >/etc/dnssec-trust-anchors.d/root.positive
# Create a bind-compatible trust anchor (for delv)
# Note: the trust-anchors directive is relatively new, so use the original
#       managed-keys one until it's widespread enough
{
    echo 'managed-keys {'
    keymgr . dnskey | sed -r 's/^\. DNSKEY ([0-9]+ [0-9]+ [0-9]+) (.+)$/. static-key \1 "\2";/g'
    echo '};'
} >/etc/bind.keys
# Create an /etc/bind/bind.keys symlink, which is used by delv on Ubuntu
mkdir -p /etc/bind
ln -svf /etc/bind.keys /etc/bind/bind.keys

# Start the services
systemctl unmask systemd-networkd
systemctl start systemd-networkd
systemctl restart systemd-resolved
# Create knot's runtime dir, since from certain version it's provided only by
# the package and not created by tmpfiles/systemd
if [[ ! -d /run/knot ]]; then
    mkdir -p /run/knot
    chown -R knot:knot /run/knot
fi
systemctl start knot
# Wait a bit for the keys to propagate
sleep 4

networkctl status
resolvectl status
resolvectl log-level debug

# Start monitoring queries
systemd-run -u resmontest.service -p Type=notify resolvectl monitor

# Check if all the zones are valid (zone-check always returns 0, so let's check
# if it produces any errors/warnings)
run knotc zone-check
[[ ! -s "$RUN_OUT" ]]
# We need to manually propagate the DS records of onlinesign.test. to the parent
# zone, since they're generated online
knotc zone-begin test.
if knotc zone-get test. onlinesign.test. ds | grep .; then
    # Drop any old DS records, if present (e.g. on test re-run)
    knotc zone-unset test. onlinesign.test. ds
fi
# Propagate the new DS records
while read -ra line; do
    knotc zone-set test. "${line[0]}" 600 "${line[@]:1}"
done < <(keymgr onlinesign.test. ds)
knotc zone-commit test.

knotc reload

### SETUP END ###

: "--- nss-resolve/nss-myhostname tests"
# Sanity check
TIMESTAMP=$(date '+%F %T')
# Issue: https://github.com/systemd/systemd/issues/23951
# With IPv6 enabled
run getent -s resolve hosts ns1.unsigned.test
grep -qE "^fd00:dead:beef:cafe::1\s+ns1\.unsigned\.test" "$RUN_OUT"
monitor_check_rr "$TIMESTAMP" "ns1.unsigned.test IN AAAA fd00:dead:beef:cafe::1"
# With IPv6 disabled
# Issue: https://github.com/systemd/systemd/issues/23951
# FIXME
#disable_ipv6
#run getent -s resolve hosts ns1.unsigned.test
#grep -qE "^10\.0\.0\.1\s+ns1\.unsigned\.test" "$RUN_OUT"
#monitor_check_rr "$TIMESTAMP" "ns1.unsigned.test IN A 10.0.0.1"
enable_ipv6

# Issue: https://github.com/systemd/systemd/issues/18812
# PR: https://github.com/systemd/systemd/pull/18896
# Follow-up issue: https://github.com/systemd/systemd/issues/23152
# Follow-up PR: https://github.com/systemd/systemd/pull/23161
# With IPv6 enabled
run getent -s resolve hosts localhost
grep -qE "^::1\s+localhost" "$RUN_OUT"
run getent -s myhostname hosts localhost
grep -qE "^::1\s+localhost" "$RUN_OUT"
# With IPv6 disabled
disable_ipv6
run getent -s resolve hosts localhost
grep -qE "^127\.0\.0\.1\s+localhost" "$RUN_OUT"
run getent -s myhostname hosts localhost
grep -qE "^127\.0\.0\.1\s+localhost" "$RUN_OUT"
enable_ipv6

# Issue: https://github.com/systemd/systemd/issues/25088
run getent -s resolve hosts 127.128.0.5
grep -qEx '127\.128\.0\.5\s+localhost5(\s+localhost5?\.localdomain[45]?){4}' "$RUN_OUT"
[ "$(wc -l <"$RUN_OUT")" -eq 1 ]

# Issue: https://github.com/systemd/systemd/issues/20158
run dig +noall +answer +additional localhost5.
grep -qEx 'localhost5\.\s+0\s+IN\s+A\s+127\.128\.0\.5' "$RUN_OUT"
[ "$(wc -l <"$RUN_OUT")" -eq 1 ]
run dig +noall +answer +additional localhost5.localdomain4.
grep -qEx 'localhost5\.localdomain4\.\s+0\s+IN\s+CNAME\s+localhost5\.' "$RUN_OUT"
grep -qEx 'localhost5\.\s+0\s+IN\s+A\s+127\.128\.0\.5' "$RUN_OUT"
[ "$(wc -l <"$RUN_OUT")" -eq 2 ]

: "--- Basic resolved tests ---"
# Issue: https://github.com/systemd/systemd/issues/22229
# PR: https://github.com/systemd/systemd/pull/22231
FILTERED_NAMES=(
    "0.in-addr.arpa"
    "255.255.255.255.in-addr.arpa"
    "0.0.0.0.0.0.0.0.0.0.0.0.0.0.0.0.0.0.0.0.0.0.0.0.0.0.0.0.0.0.0.0.ip6.arpa"
    "hello.invalid"
)

for name in "${FILTERED_NAMES[@]}"; do
    (! run host "$name")
    grep -qF "NXDOMAIN" "$RUN_OUT"
done

# Follow-up
# Issue: https://github.com/systemd/systemd/issues/22401
# PR: https://github.com/systemd/systemd/pull/22414
run dig +noall +authority +comments SRV .
grep -qF "status: NOERROR" "$RUN_OUT"
grep -qE "IN\s+SOA\s+ns1\.unsigned\.test\." "$RUN_OUT"


: "--- ZONE: unsigned.test. ---"
run dig @ns1.unsigned.test +short unsigned.test A unsigned.test AAAA
grep -qF "10.0.0.101" "$RUN_OUT"
grep -qF "fd00:dead:beef:cafe::101" "$RUN_OUT"
run resolvectl query unsigned.test
grep -qF "10.0.0.10" "$RUN_OUT"
grep -qF "fd00:dead:beef:cafe::101" "$RUN_OUT"
grep -qF "authenticated: no" "$RUN_OUT"
run dig @ns1.unsigned.test +short MX unsigned.test
grep -qF "15 mail.unsigned.test." "$RUN_OUT"
run resolvectl query --legend=no -t MX unsigned.test
grep -qF "unsigned.test IN MX 15 mail.unsigned.test" "$RUN_OUT"


: "--- ZONE: signed.test (static DNSSEC) ---"
# Check the trust chain (with and without systemd-resolved in between
# Issue: https://github.com/systemd/systemd/issues/22002
# PR: https://github.com/systemd/systemd/pull/23289
run delv @ns1.unsigned.test signed.test
grep -qF "; fully validated" "$RUN_OUT"
run delv signed.test
grep -qF "; fully validated" "$RUN_OUT"

for addr in "${DNS_ADDRESSES[@]}"; do
    run delv "@$addr" -t A mail.signed.test
    grep -qF "; fully validated" "$RUN_OUT"
    run delv "@$addr" -t AAAA mail.signed.test
    grep -qF "; fully validated" "$RUN_OUT"
done
run resolvectl query mail.signed.test
grep -qF "10.0.0.11" "$RUN_OUT"
grep -qF "fd00:dead:beef:cafe::11" "$RUN_OUT"
grep -qF "authenticated: yes" "$RUN_OUT"

run dig +short signed.test
grep -qF "10.0.0.10" "$RUN_OUT"
run resolvectl query signed.test
grep -qF "signed.test: 10.0.0.10" "$RUN_OUT"
grep -qF "authenticated: yes" "$RUN_OUT"
run dig @ns1.unsigned.test +short MX signed.test
grep -qF "10 mail.signed.test." "$RUN_OUT"
run resolvectl query --legend=no -t MX signed.test
grep -qF "signed.test IN MX 10 mail.signed.test" "$RUN_OUT"
# Check a non-existent domain
run dig +dnssec this.does.not.exist.signed.test
grep -qF "status: NXDOMAIN" "$RUN_OUT"
# Check a wildcard record
run resolvectl query -t TXT this.should.be.authenticated.wild.signed.test
grep -qF 'this.should.be.authenticated.wild.signed.test IN TXT "this is a wildcard"' "$RUN_OUT"
grep -qF "authenticated: yes" "$RUN_OUT"
# Check SRV support
run resolvectl service _mysvc._tcp signed.test
grep -qF "myservice.signed.test:1234" "$RUN_OUT"
grep -qF "10.0.0.20" "$RUN_OUT"
grep -qF "fd00:dead:beef:cafe::17" "$RUN_OUT"
grep -qF "authenticated: yes" "$RUN_OUT"
(! run resolvectl service _invalidsvc._udp signed.test)
grep -qE "invalidservice\.signed\.test' not found" "$RUN_OUT"
run resolvectl service _untrustedsvc._udp signed.test
grep -qF "myservice.untrusted.test:1111" "$RUN_OUT"
grep -qF "10.0.0.123" "$RUN_OUT"
grep -qF "fd00:dead:beef:cafe::123" "$RUN_OUT"
grep -qF "authenticated: yes" "$RUN_OUT"
# Check OPENPGPKEY support
run delv -t OPENPGPKEY 5a786cdc59c161cdafd818143705026636962198c66ed4c5b3da321e._openpgpkey.signed.test
grep -qF "; fully validated" "$RUN_OUT"
run resolvectl openpgp mr.smith@signed.test
grep -qF "5a786cdc59c161cdafd818143705026636962198c66ed4c5b3da321e._openpgpkey.signed.test" "$RUN_OUT"
grep -qF "authenticated: yes" "$RUN_OUT"

# DNSSEC validation with multiple records of the same type for the same name
# Issue: https://github.com/systemd/systemd/issues/22002
# PR: https://github.com/systemd/systemd/pull/23289
check_domain() {
    local domain="${1:?}"
    local record="${2:?}"
    local message="${3:?}"
    local addr

    for addr in "${DNS_ADDRESSES[@]}"; do
        run delv "@$addr" -t "$record" "$domain"
        grep -qF "$message" "$RUN_OUT"
    done

    run delv -t "$record" "$domain"
    grep -qF "$message" "$RUN_OUT"

    run resolvectl query "$domain"
    grep -qF "authenticated: yes" "$RUN_OUT"
}

check_domain "dupe.signed.test"       "A"    "; fully validated"
check_domain "dupe.signed.test"       "AAAA" "; negative response, fully validated"
check_domain "dupe-ipv6.signed.test"  "AAAA" "; fully validated"
check_domain "dupe-ipv6.signed.test"  "A"    "; negative response, fully validated"
check_domain "dupe-mixed.signed.test" "A"    "; fully validated"
check_domain "dupe-mixed.signed.test" "AAAA" "; fully validated"

# Test resolution of CNAME chains
TIMESTAMP=$(date '+%F %T')
run resolvectl query -t A cname-chain.signed.test
grep -qF "follow14.final.signed.test IN A 10.0.0.14" "$RUN_OUT"
grep -qF "authenticated: yes" "$RUN_OUT"

monitor_check_rr "$TIMESTAMP" "follow10.so.close.signed.test IN CNAME follow11.yet.so.far.signed.test"
monitor_check_rr "$TIMESTAMP" "follow11.yet.so.far.signed.test IN CNAME follow12.getting.hot.signed.test"
monitor_check_rr "$TIMESTAMP" "follow12.getting.hot.signed.test IN CNAME follow13.almost.final.signed.test"
monitor_check_rr "$TIMESTAMP" "follow13.almost.final.signed.test IN CNAME follow14.final.signed.test"
monitor_check_rr "$TIMESTAMP" "follow14.final.signed.test IN A 10.0.0.14"

# Non-existing RR + CNAME chain
run dig +dnssec AAAA cname-chain.signed.test
grep -qF "status: NOERROR" "$RUN_OUT"
grep -qE "^follow14\.final\.signed\.test\..+IN\s+NSEC\s+" "$RUN_OUT"


: "--- ZONE: onlinesign.test (dynamic DNSSEC) ---"
# Check the trust chain (with and without systemd-resolved in between
# Issue: https://github.com/systemd/systemd/issues/22002
# PR: https://github.com/systemd/systemd/pull/23289
run delv @ns1.unsigned.test sub.onlinesign.test
grep -qF "; fully validated" "$RUN_OUT"
run delv sub.onlinesign.test
grep -qF "; fully validated" "$RUN_OUT"

run dig +short sub.onlinesign.test
grep -qF "10.0.0.133" "$RUN_OUT"
run resolvectl query sub.onlinesign.test
grep -qF "sub.onlinesign.test: 10.0.0.133" "$RUN_OUT"
grep -qF "authenticated: yes" "$RUN_OUT"
run dig @ns1.unsigned.test +short TXT onlinesign.test
grep -qF '"hello from onlinesign"' "$RUN_OUT"
run resolvectl query --legend=no -t TXT onlinesign.test
grep -qF 'onlinesign.test IN TXT "hello from onlinesign"' "$RUN_OUT"

for addr in "${DNS_ADDRESSES[@]}"; do
    run delv "@$addr" -t A dual.onlinesign.test
    grep -qF "10.0.0.135" "$RUN_OUT"
    run delv "@$addr" -t AAAA dual.onlinesign.test
    grep -qF "fd00:dead:beef:cafe::135" "$RUN_OUT"
    run delv "@$addr" -t ANY ipv6.onlinesign.test
    grep -qF "fd00:dead:beef:cafe::136" "$RUN_OUT"
done
run resolvectl query dual.onlinesign.test
grep -qF "10.0.0.135" "$RUN_OUT"
grep -qF "fd00:dead:beef:cafe::135" "$RUN_OUT"
grep -qF "authenticated: yes" "$RUN_OUT"
run resolvectl query ipv6.onlinesign.test
grep -qF "fd00:dead:beef:cafe::136" "$RUN_OUT"
grep -qF "authenticated: yes" "$RUN_OUT"

# Check a non-existent domain
# Note: mod-onlinesign utilizes Minimally Covering NSEC Records, hence the
#       different response than with "standard" DNSSEC
run dig +dnssec this.does.not.exist.onlinesign.test
grep -qF "status: NOERROR" "$RUN_OUT"
grep -qF "NSEC \\000.this.does.not.exist.onlinesign.test." "$RUN_OUT"
# Check a wildcard record
run resolvectl query -t TXT this.should.be.authenticated.wild.onlinesign.test
grep -qF 'this.should.be.authenticated.wild.onlinesign.test IN TXT "this is an onlinesign wildcard"' "$RUN_OUT"
grep -qF "authenticated: yes" "$RUN_OUT"

# Resolve via dbus method
TIMESTAMP=$(date '+%F %T')
run busctl call org.freedesktop.resolve1 /org/freedesktop/resolve1 org.freedesktop.resolve1.Manager ResolveHostname 'isit' 0 secondsub.onlinesign.test 0 0
grep -qF '10 0 0 134 "secondsub.onlinesign.test"' "$RUN_OUT"
monitor_check_rr "$TIMESTAMP" "secondsub.onlinesign.test IN A 10.0.0.134"


: "--- ZONE: untrusted.test (DNSSEC without propagated DS records) ---"
# Issue: https://github.com/systemd/systemd/issues/23955
# FIXME
resolvectl flush-caches
#run dig +short untrusted.test A untrusted.test AAAA
#grep -qF "10.0.0.121" "$RUN_OUT"
#grep -qF "fd00:dead:beef:cafe::121" "$RUN_OUT"
run resolvectl query untrusted.test
grep -qF "untrusted.test:" "$RUN_OUT"
grep -qF "10.0.0.121" "$RUN_OUT"
grep -qF "fd00:dead:beef:cafe::121" "$RUN_OUT"
grep -qF "authenticated: no" "$RUN_OUT"
run resolvectl service _mysvc._tcp untrusted.test
grep -qF "myservice.untrusted.test:1234" "$RUN_OUT"
grep -qF "10.0.0.123" "$RUN_OUT"
grep -qF "fd00:dead:beef:cafe::123" "$RUN_OUT"

# Issue: https://github.com/systemd/systemd/issues/19472
# 1) Query for a non-existing RR should return NOERROR + NSEC (?), not NXDOMAIN
# FIXME: re-enable once the issue is resolved
#run dig +dnssec AAAA untrusted.test
#grep -qF "status: NOERROR" "$RUN_OUT"
#grep -qE "^untrusted\.test\..+IN\s+NSEC\s+" "$RUN_OUT"
## 2) Query for a non-existing name should return NXDOMAIN, not SERVFAIL
#run dig +dnssec this.does.not.exist.untrusted.test
#grep -qF "status: NXDOMAIN" "$RUN_OUT"

systemctl stop resmontest.service

# Test serve stale feature if nftables is installed
if command -v nft >/dev/null; then
    ### Test without serve stale feature ###
    NFT_FILTER_NAME=dns_port_filter

    drop_dns_outbound_traffic() {
        nft add table inet $NFT_FILTER_NAME
        nft add chain inet $NFT_FILTER_NAME output \{ type filter hook output priority 0 \; \}
        nft add rule inet $NFT_FILTER_NAME output ip daddr 10.0.0.1 udp dport 53 drop
        nft add rule inet $NFT_FILTER_NAME output ip daddr 10.0.0.1 tcp dport 53 drop
        nft add rule inet $NFT_FILTER_NAME output ip6 daddr fd00:dead:beef:cafe::1 udp dport 53 drop
        nft add rule inet $NFT_FILTER_NAME output ip6 daddr fd00:dead:beef:cafe::1 tcp dport 53 drop
    }

    run dig stale1.unsigned.test -t A
    grep -qE "NOERROR" "$RUN_OUT"
    sleep 2
    drop_dns_outbound_traffic
    set +e
    run dig stale1.unsigned.test -t A
    set -eux
    grep -qE "no servers could be reached" "$RUN_OUT"
    nft flush ruleset

    ### Test TIMEOUT with serve stale feature ###

    mkdir -p /run/systemd/resolved.conf.d
    {
        echo "[Resolve]"
        echo "StaleRetentionSec=1d"
    } >/run/systemd/resolved.conf.d/test.conf
    ln -svf /run/systemd/resolve/stub-resolv.conf /etc/resolv.conf
    systemctl restart systemd-resolved.service
    systemctl service-log-level systemd-resolved.service debug

    run dig stale1.unsigned.test -t A
    grep -qE "NOERROR" "$RUN_OUT"
    sleep 2
    drop_dns_outbound_traffic
    run dig stale1.unsigned.test -t A
    grep -qE "NOERROR" "$RUN_OUT"
    grep -qE "10.0.0.112" "$RUN_OUT"

    nft flush ruleset

    ### Test NXDOMAIN with serve stale feature ###
    # NXDOMAIN response should replace the cache with NXDOMAIN response
    run dig stale1.unsigned.test -t A
    grep -qE "NOERROR" "$RUN_OUT"
    # Delete stale1 record from zone
    knotc zone-begin unsigned.test
    knotc zone-unset unsigned.test stale1 A
    knotc zone-commit unsigned.test
    knotc reload
    sleep 2
    run dig stale1.unsigned.test -t A
    grep -qE "NXDOMAIN" "$RUN_OUT"

    nft flush ruleset
else
    echo "nftables is not installed. Skipped serve stale feature test."
fi

<<<<<<< HEAD
touch /testok
=======
### Test resolvectl show-server-state ###
run resolvectl show-server-state
grep -qF "10.0.0.1" "$RUN_OUT"
grep -qF "Interface" "$RUN_OUT"

run resolvectl show-server-state --json=short
grep -qF "10.0.0.1" "$RUN_OUT"
grep -qF "interface" "$RUN_OUT"

run resolvectl show-server-state --json=pretty
grep -qF "10.0.0.1" "$RUN_OUT"
grep -qF "interface" "$RUN_OUT"

### Test resolvectl statistics ###
run resolvectl statistics
grep -qF "Transactions" "$RUN_OUT"
grep -qF "Cache" "$RUN_OUT"
grep -qF "Failure Transactions" "$RUN_OUT"
grep -qF "DNSSEC Verdicts" "$RUN_OUT"

run resolvectl statistics --json=short
grep -qF "transactions" "$RUN_OUT"
grep -qF "cache" "$RUN_OUT"
grep -qF "dnssec" "$RUN_OUT"

run resolvectl statistics --json=pretty
grep -qF "transactions" "$RUN_OUT"
grep -qF "cache" "$RUN_OUT"
grep -qF "dnssec" "$RUN_OUT"

### Test resolvectl reset-statistics ###
run resolvectl reset-statistics

run resolvectl reset-statistics --json=pretty
grep -qF "success" "$RUN_OUT"
grep -qF "true" "$RUN_OUT"

run resolvectl reset-statistics --json=short
grep -qF "success" "$RUN_OUT"
grep -qF "true" "$RUN_OUT"

touch /testok
rm /failed
>>>>>>> 17433ffc
<|MERGE_RESOLUTION|>--- conflicted
+++ resolved
@@ -593,9 +593,6 @@
     echo "nftables is not installed. Skipped serve stale feature test."
 fi
 
-<<<<<<< HEAD
-touch /testok
-=======
 ### Test resolvectl show-server-state ###
 run resolvectl show-server-state
 grep -qF "10.0.0.1" "$RUN_OUT"
@@ -637,6 +634,4 @@
 grep -qF "success" "$RUN_OUT"
 grep -qF "true" "$RUN_OUT"
 
-touch /testok
-rm /failed
->>>>>>> 17433ffc
+touch /testok
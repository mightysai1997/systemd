--- conflicted
+++ resolved
@@ -593,7 +593,6 @@
     echo "nftables is not installed. Skipped serve stale feature test."
 fi
 
-<<<<<<< HEAD
 ### Test resolvectl show-server-state ###
 run resolvectl show-server-state
 grep -qF "10.0.0.1" "$RUN_OUT"
@@ -635,8 +634,4 @@
 grep -qF "success" "$RUN_OUT"
 grep -qF "true" "$RUN_OUT"
 
-touch /testok
-rm /failed
-=======
-touch /testok
->>>>>>> 22b906dd
+touch /testok
/* SPDX-License-Identifier: LGPL-2.1-or-later */

#include <errno.h>
#include <fcntl.h>
#include <poll.h>
#include <sys/eventfd.h>
#include <sys/ioctl.h>
#include <sys/mman.h>
#include <sys/mount.h>
#include <sys/personality.h>
#include <sys/prctl.h>
#include <sys/shm.h>
#include <sys/stat.h>
#include <sys/types.h>
#include <sys/un.h>
#include <unistd.h>
#include <utmpx.h>

#if HAVE_PAM
#include <security/pam_appl.h>
#endif

#if HAVE_SELINUX
#include <selinux/selinux.h>
#endif

#if HAVE_SECCOMP
#include <seccomp.h>
#endif

#if HAVE_APPARMOR
#include <sys/apparmor.h>
#endif

#include "sd-messages.h"

#include "acl-util.h"
#include "af-list.h"
#include "alloc-util.h"
#if HAVE_APPARMOR
#include "apparmor-util.h"
#endif
#include "async.h"
#include "barrier.h"
#include "bpf-lsm.h"
#include "cap-list.h"
#include "capability-util.h"
#include "cgroup-setup.h"
#include "chase-symlinks.h"
#include "chown-recursive.h"
#include "cpu-set-util.h"
#include "creds-util.h"
#include "data-fd-util.h"
#include "def.h"
#include "env-file.h"
#include "env-util.h"
#include "errno-list.h"
#include "escape.h"
#include "execute.h"
#include "exit-status.h"
#include "fd-util.h"
#include "fileio.h"
#include "format-util.h"
#include "glob-util.h"
#include "hexdecoct.h"
#include "io-util.h"
#include "label.h"
#include "log.h"
#include "macro.h"
#include "manager.h"
#include "manager-dump.h"
#include "memory-util.h"
#include "missing_fs.h"
#include "missing_ioprio.h"
#include "mkdir.h"
#include "mount-util.h"
#include "mountpoint-util.h"
#include "namespace.h"
#include "parse-util.h"
#include "path-util.h"
#include "process-util.h"
#include "random-util.h"
#include "recurse-dir.h"
#include "rlimit-util.h"
#include "rm-rf.h"
#if HAVE_SECCOMP
#include "seccomp-util.h"
#endif
#include "securebits-util.h"
#include "selinux-util.h"
#include "signal-util.h"
#include "smack-util.h"
#include "socket-util.h"
#include "special.h"
#include "stat-util.h"
#include "stdio-util.h"
#include "string-table.h"
#include "string-util.h"
#include "strv.h"
#include "syslog-util.h"
#include "terminal-util.h"
#include "tmpfile-util.h"
#include "umask-util.h"
#include "unit-serialize.h"
#include "user-util.h"
#include "utmp-wtmp.h"

#define IDLE_TIMEOUT_USEC (5*USEC_PER_SEC)
#define IDLE_TIMEOUT2_USEC (1*USEC_PER_SEC)

#define SNDBUF_SIZE (8*1024*1024)

static int shift_fds(int fds[], size_t n_fds) {
        if (n_fds <= 0)
                return 0;

        /* Modifies the fds array! (sorts it) */

        assert(fds);

        for (int start = 0;;) {
                int restart_from = -1;

                for (int i = start; i < (int) n_fds; i++) {
                        int nfd;

                        /* Already at right index? */
                        if (fds[i] == i+3)
                                continue;

                        nfd = fcntl(fds[i], F_DUPFD, i + 3);
                        if (nfd < 0)
                                return -errno;

                        safe_close(fds[i]);
                        fds[i] = nfd;

                        /* Hmm, the fd we wanted isn't free? Then
                         * let's remember that and try again from here */
                        if (nfd != i+3 && restart_from < 0)
                                restart_from = i;
                }

                if (restart_from < 0)
                        break;

                start = restart_from;
        }

        return 0;
}

static int flags_fds(const int fds[], size_t n_socket_fds, size_t n_storage_fds, bool nonblock) {
        size_t n_fds;
        int r;

        n_fds = n_socket_fds + n_storage_fds;
        if (n_fds <= 0)
                return 0;

        assert(fds);

        /* Drops/Sets O_NONBLOCK and FD_CLOEXEC from the file flags.
         * O_NONBLOCK only applies to socket activation though. */

        for (size_t i = 0; i < n_fds; i++) {

                if (i < n_socket_fds) {
                        r = fd_nonblock(fds[i], nonblock);
                        if (r < 0)
                                return r;
                }

                /* We unconditionally drop FD_CLOEXEC from the fds,
                 * since after all we want to pass these fds to our
                 * children */

                r = fd_cloexec(fds[i], false);
                if (r < 0)
                        return r;
        }

        return 0;
}

static const char *exec_context_tty_path(const ExecContext *context) {
        assert(context);

        if (context->stdio_as_fds)
                return NULL;

        if (context->tty_path)
                return context->tty_path;

        return "/dev/console";
}

static void exec_context_tty_reset(const ExecContext *context, const ExecParameters *p) {
        const char *path;

        assert(context);

        path = exec_context_tty_path(context);

        if (context->tty_vhangup) {
                if (p && p->stdin_fd >= 0)
                        (void) terminal_vhangup_fd(p->stdin_fd);
                else if (path)
                        (void) terminal_vhangup(path);
        }

        if (context->tty_reset) {
                if (p && p->stdin_fd >= 0)
                        (void) reset_terminal_fd(p->stdin_fd, true);
                else if (path)
                        (void) reset_terminal(path);
        }

        if (context->tty_vt_disallocate && path)
                (void) vt_disallocate(path);
}

static bool is_terminal_input(ExecInput i) {
        return IN_SET(i,
                      EXEC_INPUT_TTY,
                      EXEC_INPUT_TTY_FORCE,
                      EXEC_INPUT_TTY_FAIL);
}

static bool is_terminal_output(ExecOutput o) {
        return IN_SET(o,
                      EXEC_OUTPUT_TTY,
                      EXEC_OUTPUT_KMSG_AND_CONSOLE,
                      EXEC_OUTPUT_JOURNAL_AND_CONSOLE);
}

static bool is_kmsg_output(ExecOutput o) {
        return IN_SET(o,
                      EXEC_OUTPUT_KMSG,
                      EXEC_OUTPUT_KMSG_AND_CONSOLE);
}

static bool exec_context_needs_term(const ExecContext *c) {
        assert(c);

        /* Return true if the execution context suggests we should set $TERM to something useful. */

        if (is_terminal_input(c->std_input))
                return true;

        if (is_terminal_output(c->std_output))
                return true;

        if (is_terminal_output(c->std_error))
                return true;

        return !!c->tty_path;
}

static int open_null_as(int flags, int nfd) {
        int fd;

        assert(nfd >= 0);

        fd = open("/dev/null", flags|O_NOCTTY);
        if (fd < 0)
                return -errno;

        return move_fd(fd, nfd, false);
}

static int connect_journal_socket(
                int fd,
                const char *log_namespace,
                uid_t uid,
                gid_t gid) {

        union sockaddr_union sa;
        socklen_t sa_len;
        uid_t olduid = UID_INVALID;
        gid_t oldgid = GID_INVALID;
        const char *j;
        int r;

        j = log_namespace ?
                strjoina("/run/systemd/journal.", log_namespace, "/stdout") :
                "/run/systemd/journal/stdout";
        r = sockaddr_un_set_path(&sa.un, j);
        if (r < 0)
                return r;
        sa_len = r;

        if (gid_is_valid(gid)) {
                oldgid = getgid();

                if (setegid(gid) < 0)
                        return -errno;
        }

        if (uid_is_valid(uid)) {
                olduid = getuid();

                if (seteuid(uid) < 0) {
                        r = -errno;
                        goto restore_gid;
                }
        }

        r = connect(fd, &sa.sa, sa_len) < 0 ? -errno : 0;

        /* If we fail to restore the uid or gid, things will likely
           fail later on. This should only happen if an LSM interferes. */

        if (uid_is_valid(uid))
                (void) seteuid(olduid);

 restore_gid:
        if (gid_is_valid(gid))
                (void) setegid(oldgid);

        return r;
}

static int connect_logger_as(
                const Unit *unit,
                const ExecContext *context,
                const ExecParameters *params,
                ExecOutput output,
                const char *ident,
                int nfd,
                uid_t uid,
                gid_t gid) {

        _cleanup_close_ int fd = -1;
        int r;

        assert(context);
        assert(params);
        assert(output < _EXEC_OUTPUT_MAX);
        assert(ident);
        assert(nfd >= 0);

        fd = socket(AF_UNIX, SOCK_STREAM, 0);
        if (fd < 0)
                return -errno;

        r = connect_journal_socket(fd, context->log_namespace, uid, gid);
        if (r < 0)
                return r;

        if (shutdown(fd, SHUT_RD) < 0)
                return -errno;

        (void) fd_inc_sndbuf(fd, SNDBUF_SIZE);

        if (dprintf(fd,
                "%s\n"
                "%s\n"
                "%i\n"
                "%i\n"
                "%i\n"
                "%i\n"
                "%i\n",
                context->syslog_identifier ?: ident,
                params->flags & EXEC_PASS_LOG_UNIT ? unit->id : "",
                context->syslog_priority,
                !!context->syslog_level_prefix,
                false,
                is_kmsg_output(output),
                is_terminal_output(output)) < 0)
                return -errno;

        return move_fd(TAKE_FD(fd), nfd, false);
}

static int open_terminal_as(const char *path, int flags, int nfd) {
        int fd;

        assert(path);
        assert(nfd >= 0);

        fd = open_terminal(path, flags | O_NOCTTY);
        if (fd < 0)
                return fd;

        return move_fd(fd, nfd, false);
}

static int acquire_path(const char *path, int flags, mode_t mode) {
        union sockaddr_union sa;
        socklen_t sa_len;
        _cleanup_close_ int fd = -1;
        int r;

        assert(path);

        if (IN_SET(flags & O_ACCMODE, O_WRONLY, O_RDWR))
                flags |= O_CREAT;

        fd = open(path, flags|O_NOCTTY, mode);
        if (fd >= 0)
                return TAKE_FD(fd);

        if (errno != ENXIO) /* ENXIO is returned when we try to open() an AF_UNIX file system socket on Linux */
                return -errno;

        /* So, it appears the specified path could be an AF_UNIX socket. Let's see if we can connect to it. */

        r = sockaddr_un_set_path(&sa.un, path);
        if (r < 0)
                return r == -EINVAL ? -ENXIO : r;
        sa_len = r;

        fd = socket(AF_UNIX, SOCK_STREAM, 0);
        if (fd < 0)
                return -errno;

        if (connect(fd, &sa.sa, sa_len) < 0)
                return errno == EINVAL ? -ENXIO : -errno; /* Propagate initial error if we get EINVAL, i.e. we have
                                                           * indication that this wasn't an AF_UNIX socket after all */

        if ((flags & O_ACCMODE) == O_RDONLY)
                r = shutdown(fd, SHUT_WR);
        else if ((flags & O_ACCMODE) == O_WRONLY)
                r = shutdown(fd, SHUT_RD);
        else
                r = 0;
        if (r < 0)
                return -errno;

        return TAKE_FD(fd);
}

static int fixup_input(
                const ExecContext *context,
                int socket_fd,
                bool apply_tty_stdin) {

        ExecInput std_input;

        assert(context);

        std_input = context->std_input;

        if (is_terminal_input(std_input) && !apply_tty_stdin)
                return EXEC_INPUT_NULL;

        if (std_input == EXEC_INPUT_SOCKET && socket_fd < 0)
                return EXEC_INPUT_NULL;

        if (std_input == EXEC_INPUT_DATA && context->stdin_data_size == 0)
                return EXEC_INPUT_NULL;

        return std_input;
}

static int fixup_output(ExecOutput output, int socket_fd) {

        if (output == EXEC_OUTPUT_SOCKET && socket_fd < 0)
                return EXEC_OUTPUT_INHERIT;

        return output;
}

static int setup_input(
                const ExecContext *context,
                const ExecParameters *params,
                int socket_fd,
                const int named_iofds[static 3]) {

        ExecInput i;

        assert(context);
        assert(params);
        assert(named_iofds);

        if (params->stdin_fd >= 0) {
                if (dup2(params->stdin_fd, STDIN_FILENO) < 0)
                        return -errno;

                /* Try to make this the controlling tty, if it is a tty, and reset it */
                if (isatty(STDIN_FILENO)) {
                        (void) ioctl(STDIN_FILENO, TIOCSCTTY, context->std_input == EXEC_INPUT_TTY_FORCE);
                        (void) reset_terminal_fd(STDIN_FILENO, true);
                }

                return STDIN_FILENO;
        }

        i = fixup_input(context, socket_fd, params->flags & EXEC_APPLY_TTY_STDIN);

        switch (i) {

        case EXEC_INPUT_NULL:
                return open_null_as(O_RDONLY, STDIN_FILENO);

        case EXEC_INPUT_TTY:
        case EXEC_INPUT_TTY_FORCE:
        case EXEC_INPUT_TTY_FAIL: {
                int fd;

                fd = acquire_terminal(exec_context_tty_path(context),
                                      i == EXEC_INPUT_TTY_FAIL  ? ACQUIRE_TERMINAL_TRY :
                                      i == EXEC_INPUT_TTY_FORCE ? ACQUIRE_TERMINAL_FORCE :
                                                                  ACQUIRE_TERMINAL_WAIT,
                                      USEC_INFINITY);
                if (fd < 0)
                        return fd;

                return move_fd(fd, STDIN_FILENO, false);
        }

        case EXEC_INPUT_SOCKET:
                assert(socket_fd >= 0);

                return dup2(socket_fd, STDIN_FILENO) < 0 ? -errno : STDIN_FILENO;

        case EXEC_INPUT_NAMED_FD:
                assert(named_iofds[STDIN_FILENO] >= 0);

                (void) fd_nonblock(named_iofds[STDIN_FILENO], false);
                return dup2(named_iofds[STDIN_FILENO], STDIN_FILENO) < 0 ? -errno : STDIN_FILENO;

        case EXEC_INPUT_DATA: {
                int fd;

                fd = acquire_data_fd(context->stdin_data, context->stdin_data_size, 0);
                if (fd < 0)
                        return fd;

                return move_fd(fd, STDIN_FILENO, false);
        }

        case EXEC_INPUT_FILE: {
                bool rw;
                int fd;

                assert(context->stdio_file[STDIN_FILENO]);

                rw = (context->std_output == EXEC_OUTPUT_FILE && streq_ptr(context->stdio_file[STDIN_FILENO], context->stdio_file[STDOUT_FILENO])) ||
                        (context->std_error == EXEC_OUTPUT_FILE && streq_ptr(context->stdio_file[STDIN_FILENO], context->stdio_file[STDERR_FILENO]));

                fd = acquire_path(context->stdio_file[STDIN_FILENO], rw ? O_RDWR : O_RDONLY, 0666 & ~context->umask);
                if (fd < 0)
                        return fd;

                return move_fd(fd, STDIN_FILENO, false);
        }

        default:
                assert_not_reached();
        }
}

static bool can_inherit_stderr_from_stdout(
                const ExecContext *context,
                ExecOutput o,
                ExecOutput e) {

        assert(context);

        /* Returns true, if given the specified STDERR and STDOUT output we can directly dup() the stdout fd to the
         * stderr fd */

        if (e == EXEC_OUTPUT_INHERIT)
                return true;
        if (e != o)
                return false;

        if (e == EXEC_OUTPUT_NAMED_FD)
                return streq_ptr(context->stdio_fdname[STDOUT_FILENO], context->stdio_fdname[STDERR_FILENO]);

        if (IN_SET(e, EXEC_OUTPUT_FILE, EXEC_OUTPUT_FILE_APPEND, EXEC_OUTPUT_FILE_TRUNCATE))
                return streq_ptr(context->stdio_file[STDOUT_FILENO], context->stdio_file[STDERR_FILENO]);

        return true;
}

static int setup_output(
                const Unit *unit,
                const ExecContext *context,
                const ExecParameters *params,
                int fileno,
                int socket_fd,
                const int named_iofds[static 3],
                const char *ident,
                uid_t uid,
                gid_t gid,
                dev_t *journal_stream_dev,
                ino_t *journal_stream_ino) {

        ExecOutput o;
        ExecInput i;
        int r;

        assert(unit);
        assert(context);
        assert(params);
        assert(ident);
        assert(journal_stream_dev);
        assert(journal_stream_ino);

        if (fileno == STDOUT_FILENO && params->stdout_fd >= 0) {

                if (dup2(params->stdout_fd, STDOUT_FILENO) < 0)
                        return -errno;

                return STDOUT_FILENO;
        }

        if (fileno == STDERR_FILENO && params->stderr_fd >= 0) {
                if (dup2(params->stderr_fd, STDERR_FILENO) < 0)
                        return -errno;

                return STDERR_FILENO;
        }

        i = fixup_input(context, socket_fd, params->flags & EXEC_APPLY_TTY_STDIN);
        o = fixup_output(context->std_output, socket_fd);

        if (fileno == STDERR_FILENO) {
                ExecOutput e;
                e = fixup_output(context->std_error, socket_fd);

                /* This expects the input and output are already set up */

                /* Don't change the stderr file descriptor if we inherit all
                 * the way and are not on a tty */
                if (e == EXEC_OUTPUT_INHERIT &&
                    o == EXEC_OUTPUT_INHERIT &&
                    i == EXEC_INPUT_NULL &&
                    !is_terminal_input(context->std_input) &&
                    getppid() != 1)
                        return fileno;

                /* Duplicate from stdout if possible */
                if (can_inherit_stderr_from_stdout(context, o, e))
                        return dup2(STDOUT_FILENO, fileno) < 0 ? -errno : fileno;

                o = e;

        } else if (o == EXEC_OUTPUT_INHERIT) {
                /* If input got downgraded, inherit the original value */
                if (i == EXEC_INPUT_NULL && is_terminal_input(context->std_input))
                        return open_terminal_as(exec_context_tty_path(context), O_WRONLY, fileno);

                /* If the input is connected to anything that's not a /dev/null or a data fd, inherit that... */
                if (!IN_SET(i, EXEC_INPUT_NULL, EXEC_INPUT_DATA))
                        return dup2(STDIN_FILENO, fileno) < 0 ? -errno : fileno;

                /* If we are not started from PID 1 we just inherit STDOUT from our parent process. */
                if (getppid() != 1)
                        return fileno;

                /* We need to open /dev/null here anew, to get the right access mode. */
                return open_null_as(O_WRONLY, fileno);
        }

        switch (o) {

        case EXEC_OUTPUT_NULL:
                return open_null_as(O_WRONLY, fileno);

        case EXEC_OUTPUT_TTY:
                if (is_terminal_input(i))
                        return dup2(STDIN_FILENO, fileno) < 0 ? -errno : fileno;

                /* We don't reset the terminal if this is just about output */
                return open_terminal_as(exec_context_tty_path(context), O_WRONLY, fileno);

        case EXEC_OUTPUT_KMSG:
        case EXEC_OUTPUT_KMSG_AND_CONSOLE:
        case EXEC_OUTPUT_JOURNAL:
        case EXEC_OUTPUT_JOURNAL_AND_CONSOLE:
                r = connect_logger_as(unit, context, params, o, ident, fileno, uid, gid);
                if (r < 0) {
                        log_unit_warning_errno(unit, r, "Failed to connect %s to the journal socket, ignoring: %m",
                                               fileno == STDOUT_FILENO ? "stdout" : "stderr");
                        r = open_null_as(O_WRONLY, fileno);
                } else {
                        struct stat st;

                        /* If we connected this fd to the journal via a stream, patch the device/inode into the passed
                         * parameters, but only then. This is useful so that we can set $JOURNAL_STREAM that permits
                         * services to detect whether they are connected to the journal or not.
                         *
                         * If both stdout and stderr are connected to a stream then let's make sure to store the data
                         * about STDERR as that's usually the best way to do logging. */

                        if (fstat(fileno, &st) >= 0 &&
                            (*journal_stream_ino == 0 || fileno == STDERR_FILENO)) {
                                *journal_stream_dev = st.st_dev;
                                *journal_stream_ino = st.st_ino;
                        }
                }
                return r;

        case EXEC_OUTPUT_SOCKET:
                assert(socket_fd >= 0);

                return dup2(socket_fd, fileno) < 0 ? -errno : fileno;

        case EXEC_OUTPUT_NAMED_FD:
                assert(named_iofds[fileno] >= 0);

                (void) fd_nonblock(named_iofds[fileno], false);
                return dup2(named_iofds[fileno], fileno) < 0 ? -errno : fileno;

        case EXEC_OUTPUT_FILE:
        case EXEC_OUTPUT_FILE_APPEND:
        case EXEC_OUTPUT_FILE_TRUNCATE: {
                bool rw;
                int fd, flags;

                assert(context->stdio_file[fileno]);

                rw = context->std_input == EXEC_INPUT_FILE &&
                        streq_ptr(context->stdio_file[fileno], context->stdio_file[STDIN_FILENO]);

                if (rw)
                        return dup2(STDIN_FILENO, fileno) < 0 ? -errno : fileno;

                flags = O_WRONLY;
                if (o == EXEC_OUTPUT_FILE_APPEND)
                        flags |= O_APPEND;
                else if (o == EXEC_OUTPUT_FILE_TRUNCATE)
                        flags |= O_TRUNC;

                fd = acquire_path(context->stdio_file[fileno], flags, 0666 & ~context->umask);
                if (fd < 0)
                        return fd;

                return move_fd(fd, fileno, 0);
        }

        default:
                assert_not_reached();
        }
}

static int chown_terminal(int fd, uid_t uid) {
        int r;

        assert(fd >= 0);

        /* Before we chown/chmod the TTY, let's ensure this is actually a tty */
        if (isatty(fd) < 1) {
                if (IN_SET(errno, EINVAL, ENOTTY))
                        return 0; /* not a tty */

                return -errno;
        }

        /* This might fail. What matters are the results. */
        r = fchmod_and_chown(fd, TTY_MODE, uid, GID_INVALID);
        if (r < 0)
                return r;

        return 1;
}

static int setup_confirm_stdio(const char *vc, int *_saved_stdin, int *_saved_stdout) {
        _cleanup_close_ int fd = -1, saved_stdin = -1, saved_stdout = -1;
        int r;

        assert(_saved_stdin);
        assert(_saved_stdout);

        saved_stdin = fcntl(STDIN_FILENO, F_DUPFD, 3);
        if (saved_stdin < 0)
                return -errno;

        saved_stdout = fcntl(STDOUT_FILENO, F_DUPFD, 3);
        if (saved_stdout < 0)
                return -errno;

        fd = acquire_terminal(vc, ACQUIRE_TERMINAL_WAIT, DEFAULT_CONFIRM_USEC);
        if (fd < 0)
                return fd;

        r = chown_terminal(fd, getuid());
        if (r < 0)
                return r;

        r = reset_terminal_fd(fd, true);
        if (r < 0)
                return r;

        r = rearrange_stdio(fd, fd, STDERR_FILENO);
        fd = -1;
        if (r < 0)
                return r;

        *_saved_stdin = saved_stdin;
        *_saved_stdout = saved_stdout;

        saved_stdin = saved_stdout = -1;

        return 0;
}

static void write_confirm_error_fd(int err, int fd, const Unit *u) {
        assert(err < 0);

        if (err == -ETIMEDOUT)
                dprintf(fd, "Confirmation question timed out for %s, assuming positive response.\n", u->id);
        else {
                errno = -err;
                dprintf(fd, "Couldn't ask confirmation for %s: %m, assuming positive response.\n", u->id);
        }
}

static void write_confirm_error(int err, const char *vc, const Unit *u) {
        _cleanup_close_ int fd = -1;

        assert(vc);

        fd = open_terminal(vc, O_WRONLY|O_NOCTTY|O_CLOEXEC);
        if (fd < 0)
                return;

        write_confirm_error_fd(err, fd, u);
}

static int restore_confirm_stdio(int *saved_stdin, int *saved_stdout) {
        int r = 0;

        assert(saved_stdin);
        assert(saved_stdout);

        release_terminal();

        if (*saved_stdin >= 0)
                if (dup2(*saved_stdin, STDIN_FILENO) < 0)
                        r = -errno;

        if (*saved_stdout >= 0)
                if (dup2(*saved_stdout, STDOUT_FILENO) < 0)
                        r = -errno;

        *saved_stdin = safe_close(*saved_stdin);
        *saved_stdout = safe_close(*saved_stdout);

        return r;
}

enum {
        CONFIRM_PRETEND_FAILURE = -1,
        CONFIRM_PRETEND_SUCCESS =  0,
        CONFIRM_EXECUTE = 1,
};

static int ask_for_confirmation(const char *vc, Unit *u, const char *cmdline) {
        int saved_stdout = -1, saved_stdin = -1, r;
        _cleanup_free_ char *e = NULL;
        char c;

        /* For any internal errors, assume a positive response. */
        r = setup_confirm_stdio(vc, &saved_stdin, &saved_stdout);
        if (r < 0) {
                write_confirm_error(r, vc, u);
                return CONFIRM_EXECUTE;
        }

        /* confirm_spawn might have been disabled while we were sleeping. */
        if (manager_is_confirm_spawn_disabled(u->manager)) {
                r = 1;
                goto restore_stdio;
        }

        e = ellipsize(cmdline, 60, 100);
        if (!e) {
                log_oom();
                r = CONFIRM_EXECUTE;
                goto restore_stdio;
        }

        for (;;) {
                r = ask_char(&c, "yfshiDjcn", "Execute %s? [y, f, s – h for help] ", e);
                if (r < 0) {
                        write_confirm_error_fd(r, STDOUT_FILENO, u);
                        r = CONFIRM_EXECUTE;
                        goto restore_stdio;
                }

                switch (c) {
                case 'c':
                        printf("Resuming normal execution.\n");
                        manager_disable_confirm_spawn();
                        r = 1;
                        break;
                case 'D':
                        unit_dump(u, stdout, "  ");
                        continue; /* ask again */
                case 'f':
                        printf("Failing execution.\n");
                        r = CONFIRM_PRETEND_FAILURE;
                        break;
                case 'h':
                        printf("  c - continue, proceed without asking anymore\n"
                               "  D - dump, show the state of the unit\n"
                               "  f - fail, don't execute the command and pretend it failed\n"
                               "  h - help\n"
                               "  i - info, show a short summary of the unit\n"
                               "  j - jobs, show jobs that are in progress\n"
                               "  s - skip, don't execute the command and pretend it succeeded\n"
                               "  y - yes, execute the command\n");
                        continue; /* ask again */
                case 'i':
                        printf("  Description: %s\n"
                               "  Unit:        %s\n"
                               "  Command:     %s\n",
                               u->id, u->description, cmdline);
                        continue; /* ask again */
                case 'j':
                        manager_dump_jobs(u->manager, stdout, "  ");
                        continue; /* ask again */
                case 'n':
                        /* 'n' was removed in favor of 'f'. */
                        printf("Didn't understand 'n', did you mean 'f'?\n");
                        continue; /* ask again */
                case 's':
                        printf("Skipping execution.\n");
                        r = CONFIRM_PRETEND_SUCCESS;
                        break;
                case 'y':
                        r = CONFIRM_EXECUTE;
                        break;
                default:
                        assert_not_reached();
                }
                break;
        }

restore_stdio:
        restore_confirm_stdio(&saved_stdin, &saved_stdout);
        return r;
}

static int get_fixed_user(const ExecContext *c, const char **user,
                          uid_t *uid, gid_t *gid,
                          const char **home, const char **shell) {
        int r;
        const char *name;

        assert(c);

        if (!c->user)
                return 0;

        /* Note that we don't set $HOME or $SHELL if they are not particularly enlightening anyway
         * (i.e. are "/" or "/bin/nologin"). */

        name = c->user;
        r = get_user_creds(&name, uid, gid, home, shell, USER_CREDS_CLEAN);
        if (r < 0)
                return r;

        *user = name;
        return 0;
}

static int get_fixed_group(const ExecContext *c, const char **group, gid_t *gid) {
        int r;
        const char *name;

        assert(c);

        if (!c->group)
                return 0;

        name = c->group;
        r = get_group_creds(&name, gid, 0);
        if (r < 0)
                return r;

        *group = name;
        return 0;
}

static int get_supplementary_groups(const ExecContext *c, const char *user,
                                    const char *group, gid_t gid,
                                    gid_t **supplementary_gids, int *ngids) {
        char **i;
        int r, k = 0;
        int ngroups_max;
        bool keep_groups = false;
        gid_t *groups = NULL;
        _cleanup_free_ gid_t *l_gids = NULL;

        assert(c);

        /*
         * If user is given, then lookup GID and supplementary groups list.
         * We avoid NSS lookups for gid=0. Also we have to initialize groups
         * here and as early as possible so we keep the list of supplementary
         * groups of the caller.
         */
        if (user && gid_is_valid(gid) && gid != 0) {
                /* First step, initialize groups from /etc/groups */
                if (initgroups(user, gid) < 0)
                        return -errno;

                keep_groups = true;
        }

        if (strv_isempty(c->supplementary_groups))
                return 0;

        /*
         * If SupplementaryGroups= was passed then NGROUPS_MAX has to
         * be positive, otherwise fail.
         */
        errno = 0;
        ngroups_max = (int) sysconf(_SC_NGROUPS_MAX);
        if (ngroups_max <= 0)
                return errno_or_else(EOPNOTSUPP);

        l_gids = new(gid_t, ngroups_max);
        if (!l_gids)
                return -ENOMEM;

        if (keep_groups) {
                /*
                 * Lookup the list of groups that the user belongs to, we
                 * avoid NSS lookups here too for gid=0.
                 */
                k = ngroups_max;
                if (getgrouplist(user, gid, l_gids, &k) < 0)
                        return -EINVAL;
        } else
                k = 0;

        STRV_FOREACH(i, c->supplementary_groups) {
                const char *g;

                if (k >= ngroups_max)
                        return -E2BIG;

                g = *i;
                r = get_group_creds(&g, l_gids+k, 0);
                if (r < 0)
                        return r;

                k++;
        }

        /*
         * Sets ngids to zero to drop all supplementary groups, happens
         * when we are under root and SupplementaryGroups= is empty.
         */
        if (k == 0) {
                *ngids = 0;
                return 0;
        }

        /* Otherwise get the final list of supplementary groups */
        groups = memdup(l_gids, sizeof(gid_t) * k);
        if (!groups)
                return -ENOMEM;

        *supplementary_gids = groups;
        *ngids = k;

        groups = NULL;

        return 0;
}

static int enforce_groups(gid_t gid, const gid_t *supplementary_gids, int ngids) {
        int r;

        /* Handle SupplementaryGroups= if it is not empty */
        if (ngids > 0) {
                r = maybe_setgroups(ngids, supplementary_gids);
                if (r < 0)
                        return r;
        }

        if (gid_is_valid(gid)) {
                /* Then set our gids */
                if (setresgid(gid, gid, gid) < 0)
                        return -errno;
        }

        return 0;
}

static int set_securebits(int bits, int mask) {
        int current, applied;
        current = prctl(PR_GET_SECUREBITS);
        if (current < 0)
                return -errno;
        /* Clear all securebits defined in mask and set bits */
        applied = (current & ~mask) | bits;
        if (current == applied)
                return 0;
        if (prctl(PR_SET_SECUREBITS, applied) < 0)
                return -errno;
        return 1;
}

static int enforce_user(const ExecContext *context, uid_t uid) {
        assert(context);
        int r;

        if (!uid_is_valid(uid))
                return 0;

        /* Sets (but doesn't look up) the uid and make sure we keep the
         * capabilities while doing so. For setting secure bits the capability CAP_SETPCAP is
         * required, so we also need keep-caps in this case.
         */

        if (context->capability_ambient_set != 0 || context->secure_bits != 0) {

                /* First step: If we need to keep capabilities but
                 * drop privileges we need to make sure we keep our
                 * caps, while we drop privileges. */
                if (uid != 0) {
                        /* Add KEEP_CAPS to the securebits */
                        r = set_securebits(1<<SECURE_KEEP_CAPS, 0);
                        if (r < 0)
                                return r;
                }
        }

        /* Second step: actually set the uids */
        if (setresuid(uid, uid, uid) < 0)
                return -errno;

        /* At this point we should have all necessary capabilities but
           are otherwise a normal user. However, the caps might got
           corrupted due to the setresuid() so we need clean them up
           later. This is done outside of this call. */

        return 0;
}

#if HAVE_PAM

static int null_conv(
                int num_msg,
                const struct pam_message **msg,
                struct pam_response **resp,
                void *appdata_ptr) {

        /* We don't support conversations */

        return PAM_CONV_ERR;
}

#endif

static int setup_pam(
                const char *name,
                const char *user,
                uid_t uid,
                gid_t gid,
                const char *tty,
                char ***env,
                const int fds[], size_t n_fds) {

#if HAVE_PAM

        static const struct pam_conv conv = {
                .conv = null_conv,
                .appdata_ptr = NULL
        };

        _cleanup_(barrier_destroy) Barrier barrier = BARRIER_NULL;
        pam_handle_t *handle = NULL;
        sigset_t old_ss;
        int pam_code = PAM_SUCCESS, r;
        char **nv, **e = NULL;
        bool close_session = false;
        pid_t pam_pid = 0, parent_pid;
        int flags = 0;

        assert(name);
        assert(user);
        assert(env);

        /* We set up PAM in the parent process, then fork. The child
         * will then stay around until killed via PR_GET_PDEATHSIG or
         * systemd via the cgroup logic. It will then remove the PAM
         * session again. The parent process will exec() the actual
         * daemon. We do things this way to ensure that the main PID
         * of the daemon is the one we initially fork()ed. */

        r = barrier_create(&barrier);
        if (r < 0)
                goto fail;

        if (log_get_max_level() < LOG_DEBUG)
                flags |= PAM_SILENT;

        pam_code = pam_start(name, user, &conv, &handle);
        if (pam_code != PAM_SUCCESS) {
                handle = NULL;
                goto fail;
        }

        if (!tty) {
                _cleanup_free_ char *q = NULL;

                /* Hmm, so no TTY was explicitly passed, but an fd passed to us directly might be a TTY. Let's figure
                 * out if that's the case, and read the TTY off it. */

                if (getttyname_malloc(STDIN_FILENO, &q) >= 0)
                        tty = strjoina("/dev/", q);
        }

        if (tty) {
                pam_code = pam_set_item(handle, PAM_TTY, tty);
                if (pam_code != PAM_SUCCESS)
                        goto fail;
        }

        STRV_FOREACH(nv, *env) {
                pam_code = pam_putenv(handle, *nv);
                if (pam_code != PAM_SUCCESS)
                        goto fail;
        }

        pam_code = pam_acct_mgmt(handle, flags);
        if (pam_code != PAM_SUCCESS)
                goto fail;

        pam_code = pam_setcred(handle, PAM_ESTABLISH_CRED | flags);
        if (pam_code != PAM_SUCCESS)
                log_debug("pam_setcred() failed, ignoring: %s", pam_strerror(handle, pam_code));

        pam_code = pam_open_session(handle, flags);
        if (pam_code != PAM_SUCCESS)
                goto fail;

        close_session = true;

        e = pam_getenvlist(handle);
        if (!e) {
                pam_code = PAM_BUF_ERR;
                goto fail;
        }

        /* Block SIGTERM, so that we know that it won't get lost in
         * the child */

        assert_se(sigprocmask_many(SIG_BLOCK, &old_ss, SIGTERM, -1) >= 0);

        parent_pid = getpid_cached();

        r = safe_fork("(sd-pam)", 0, &pam_pid);
        if (r < 0)
                goto fail;
        if (r == 0) {
                int sig, ret = EXIT_PAM;

                /* The child's job is to reset the PAM session on
                 * termination */
                barrier_set_role(&barrier, BARRIER_CHILD);

                /* Make sure we don't keep open the passed fds in this child. We assume that otherwise only
                 * those fds are open here that have been opened by PAM. */
                (void) close_many(fds, n_fds);

                /* Drop privileges - we don't need any to pam_close_session
                 * and this will make PR_SET_PDEATHSIG work in most cases.
                 * If this fails, ignore the error - but expect sd-pam threads
                 * to fail to exit normally */

                r = maybe_setgroups(0, NULL);
                if (r < 0)
                        log_warning_errno(r, "Failed to setgroups() in sd-pam: %m");
                if (setresgid(gid, gid, gid) < 0)
                        log_warning_errno(errno, "Failed to setresgid() in sd-pam: %m");
                if (setresuid(uid, uid, uid) < 0)
                        log_warning_errno(errno, "Failed to setresuid() in sd-pam: %m");

                (void) ignore_signals(SIGPIPE);

                /* Wait until our parent died. This will only work if
                 * the above setresuid() succeeds, otherwise the kernel
                 * will not allow unprivileged parents kill their privileged
                 * children this way. We rely on the control groups kill logic
                 * to do the rest for us. */
                if (prctl(PR_SET_PDEATHSIG, SIGTERM) < 0)
                        goto child_finish;

                /* Tell the parent that our setup is done. This is especially
                 * important regarding dropping privileges. Otherwise, unit
                 * setup might race against our setresuid(2) call.
                 *
                 * If the parent aborted, we'll detect this below, hence ignore
                 * return failure here. */
                (void) barrier_place(&barrier);

                /* Check if our parent process might already have died? */
                if (getppid() == parent_pid) {
                        sigset_t ss;

                        assert_se(sigemptyset(&ss) >= 0);
                        assert_se(sigaddset(&ss, SIGTERM) >= 0);

                        for (;;) {
                                if (sigwait(&ss, &sig) < 0) {
                                        if (errno == EINTR)
                                                continue;

                                        goto child_finish;
                                }

                                assert(sig == SIGTERM);
                                break;
                        }
                }

                pam_code = pam_setcred(handle, PAM_DELETE_CRED | flags);
                if (pam_code != PAM_SUCCESS)
                        goto child_finish;

                /* If our parent died we'll end the session */
                if (getppid() != parent_pid) {
                        pam_code = pam_close_session(handle, flags);
                        if (pam_code != PAM_SUCCESS)
                                goto child_finish;
                }

                ret = 0;

        child_finish:
                pam_end(handle, pam_code | flags);
                _exit(ret);
        }

        barrier_set_role(&barrier, BARRIER_PARENT);

        /* If the child was forked off successfully it will do all the
         * cleanups, so forget about the handle here. */
        handle = NULL;

        /* Unblock SIGTERM again in the parent */
        assert_se(sigprocmask(SIG_SETMASK, &old_ss, NULL) >= 0);

        /* We close the log explicitly here, since the PAM modules
         * might have opened it, but we don't want this fd around. */
        closelog();

        /* Synchronously wait for the child to initialize. We don't care for
         * errors as we cannot recover. However, warn loudly if it happens. */
        if (!barrier_place_and_sync(&barrier))
                log_error("PAM initialization failed");

        return strv_free_and_replace(*env, e);

fail:
        if (pam_code != PAM_SUCCESS) {
                log_error("PAM failed: %s", pam_strerror(handle, pam_code));
                r = -EPERM;  /* PAM errors do not map to errno */
        } else
                log_error_errno(r, "PAM failed: %m");

        if (handle) {
                if (close_session)
                        pam_code = pam_close_session(handle, flags);

                pam_end(handle, pam_code | flags);
        }

        strv_free(e);
        closelog();

        return r;
#else
        return 0;
#endif
}

static void rename_process_from_path(const char *path) {
        char process_name[11];
        const char *p;
        size_t l;

        /* This resulting string must fit in 10 chars (i.e. the length
         * of "/sbin/init") to look pretty in /bin/ps */

        p = basename(path);
        if (isempty(p)) {
                rename_process("(...)");
                return;
        }

        l = strlen(p);
        if (l > 8) {
                /* The end of the process name is usually more
                 * interesting, since the first bit might just be
                 * "systemd-" */
                p = p + l - 8;
                l = 8;
        }

        process_name[0] = '(';
        memcpy(process_name+1, p, l);
        process_name[1+l] = ')';
        process_name[1+l+1] = 0;

        rename_process(process_name);
}

static bool context_has_address_families(const ExecContext *c) {
        assert(c);

        return c->address_families_allow_list ||
                !set_isempty(c->address_families);
}

static bool context_has_syscall_filters(const ExecContext *c) {
        assert(c);

        return c->syscall_allow_list ||
                !hashmap_isempty(c->syscall_filter);
}

static bool context_has_syscall_logs(const ExecContext *c) {
        assert(c);

        return c->syscall_log_allow_list ||
                !hashmap_isempty(c->syscall_log);
}

static bool context_has_no_new_privileges(const ExecContext *c) {
        assert(c);

        if (c->no_new_privileges)
                return true;

        if (have_effective_cap(CAP_SYS_ADMIN)) /* if we are privileged, we don't need NNP */
                return false;

        /* We need NNP if we have any form of seccomp and are unprivileged */
        return c->lock_personality ||
                c->memory_deny_write_execute ||
                c->private_devices ||
                c->protect_clock ||
                c->protect_hostname ||
                c->protect_kernel_tunables ||
                c->protect_kernel_modules ||
                c->protect_kernel_logs ||
                context_has_address_families(c) ||
                exec_context_restrict_namespaces_set(c) ||
                c->restrict_realtime ||
                c->restrict_suid_sgid ||
                !set_isempty(c->syscall_archs) ||
                context_has_syscall_filters(c) ||
                context_has_syscall_logs(c);
}

static bool exec_context_has_credentials(const ExecContext *context) {

        assert(context);

        return !hashmap_isempty(context->set_credentials) ||
                !hashmap_isempty(context->load_credentials);
}

#if HAVE_SECCOMP

static bool skip_seccomp_unavailable(const Unit* u, const char* msg) {

        if (is_seccomp_available())
                return false;

        log_unit_debug(u, "SECCOMP features not detected in the kernel, skipping %s", msg);
        return true;
}

static int apply_syscall_filter(const Unit* u, const ExecContext *c, bool needs_ambient_hack) {
        uint32_t negative_action, default_action, action;
        int r;

        assert(u);
        assert(c);

        if (!context_has_syscall_filters(c))
                return 0;

        if (skip_seccomp_unavailable(u, "SystemCallFilter="))
                return 0;

        negative_action = c->syscall_errno == SECCOMP_ERROR_NUMBER_KILL ? scmp_act_kill_process() : SCMP_ACT_ERRNO(c->syscall_errno);

        if (c->syscall_allow_list) {
                default_action = negative_action;
                action = SCMP_ACT_ALLOW;
        } else {
                default_action = SCMP_ACT_ALLOW;
                action = negative_action;
        }

        if (needs_ambient_hack) {
                r = seccomp_filter_set_add(c->syscall_filter, c->syscall_allow_list, syscall_filter_sets + SYSCALL_FILTER_SET_SETUID);
                if (r < 0)
                        return r;
        }

        return seccomp_load_syscall_filter_set_raw(default_action, c->syscall_filter, action, false);
}

static int apply_syscall_log(const Unit* u, const ExecContext *c) {
#ifdef SCMP_ACT_LOG
        uint32_t default_action, action;
#endif

        assert(u);
        assert(c);

        if (!context_has_syscall_logs(c))
                return 0;

#ifdef SCMP_ACT_LOG
        if (skip_seccomp_unavailable(u, "SystemCallLog="))
                return 0;

        if (c->syscall_log_allow_list) {
                /* Log nothing but the ones listed */
                default_action = SCMP_ACT_ALLOW;
                action = SCMP_ACT_LOG;
        } else {
                /* Log everything but the ones listed */
                default_action = SCMP_ACT_LOG;
                action = SCMP_ACT_ALLOW;
        }

        return seccomp_load_syscall_filter_set_raw(default_action, c->syscall_log, action, false);
#else
        /* old libseccomp */
        log_unit_debug(u, "SECCOMP feature SCMP_ACT_LOG not available, skipping SystemCallLog=");
        return 0;
#endif
}

static int apply_syscall_archs(const Unit *u, const ExecContext *c) {
        assert(u);
        assert(c);

        if (set_isempty(c->syscall_archs))
                return 0;

        if (skip_seccomp_unavailable(u, "SystemCallArchitectures="))
                return 0;

        return seccomp_restrict_archs(c->syscall_archs);
}

static int apply_address_families(const Unit* u, const ExecContext *c) {
        assert(u);
        assert(c);

        if (!context_has_address_families(c))
                return 0;

        if (skip_seccomp_unavailable(u, "RestrictAddressFamilies="))
                return 0;

        return seccomp_restrict_address_families(c->address_families, c->address_families_allow_list);
}

static int apply_memory_deny_write_execute(const Unit* u, const ExecContext *c) {
        assert(u);
        assert(c);

        if (!c->memory_deny_write_execute)
                return 0;

        if (skip_seccomp_unavailable(u, "MemoryDenyWriteExecute="))
                return 0;

        return seccomp_memory_deny_write_execute();
}

static int apply_restrict_realtime(const Unit* u, const ExecContext *c) {
        assert(u);
        assert(c);

        if (!c->restrict_realtime)
                return 0;

        if (skip_seccomp_unavailable(u, "RestrictRealtime="))
                return 0;

        return seccomp_restrict_realtime();
}

static int apply_restrict_suid_sgid(const Unit* u, const ExecContext *c) {
        assert(u);
        assert(c);

        if (!c->restrict_suid_sgid)
                return 0;

        if (skip_seccomp_unavailable(u, "RestrictSUIDSGID="))
                return 0;

        return seccomp_restrict_suid_sgid();
}

static int apply_protect_sysctl(const Unit *u, const ExecContext *c) {
        assert(u);
        assert(c);

        /* Turn off the legacy sysctl() system call. Many distributions turn this off while building the kernel, but
         * let's protect even those systems where this is left on in the kernel. */

        if (!c->protect_kernel_tunables)
                return 0;

        if (skip_seccomp_unavailable(u, "ProtectKernelTunables="))
                return 0;

        return seccomp_protect_sysctl();
}

static int apply_protect_kernel_modules(const Unit *u, const ExecContext *c) {
        assert(u);
        assert(c);

        /* Turn off module syscalls on ProtectKernelModules=yes */

        if (!c->protect_kernel_modules)
                return 0;

        if (skip_seccomp_unavailable(u, "ProtectKernelModules="))
                return 0;

        return seccomp_load_syscall_filter_set(SCMP_ACT_ALLOW, syscall_filter_sets + SYSCALL_FILTER_SET_MODULE, SCMP_ACT_ERRNO(EPERM), false);
}

static int apply_protect_kernel_logs(const Unit *u, const ExecContext *c) {
        assert(u);
        assert(c);

        if (!c->protect_kernel_logs)
                return 0;

        if (skip_seccomp_unavailable(u, "ProtectKernelLogs="))
                return 0;

        return seccomp_protect_syslog();
}

static int apply_protect_clock(const Unit *u, const ExecContext *c) {
        assert(u);
        assert(c);

        if (!c->protect_clock)
                return 0;

        if (skip_seccomp_unavailable(u, "ProtectClock="))
                return 0;

        return seccomp_load_syscall_filter_set(SCMP_ACT_ALLOW, syscall_filter_sets + SYSCALL_FILTER_SET_CLOCK, SCMP_ACT_ERRNO(EPERM), false);
}

static int apply_private_devices(const Unit *u, const ExecContext *c) {
        assert(u);
        assert(c);

        /* If PrivateDevices= is set, also turn off iopl and all @raw-io syscalls. */

        if (!c->private_devices)
                return 0;

        if (skip_seccomp_unavailable(u, "PrivateDevices="))
                return 0;

        return seccomp_load_syscall_filter_set(SCMP_ACT_ALLOW, syscall_filter_sets + SYSCALL_FILTER_SET_RAW_IO, SCMP_ACT_ERRNO(EPERM), false);
}

static int apply_restrict_namespaces(const Unit *u, const ExecContext *c) {
        assert(u);
        assert(c);

        if (!exec_context_restrict_namespaces_set(c))
                return 0;

        if (skip_seccomp_unavailable(u, "RestrictNamespaces="))
                return 0;

        return seccomp_restrict_namespaces(c->restrict_namespaces);
}

#if HAVE_LIBBPF
static bool skip_lsm_bpf_unsupported(const Unit* u, const char* msg) {
        if (lsm_bpf_supported())
                return false;

        log_unit_debug(u, "LSM BPF not supported, skipping %s", msg);
        return true;
}

static int apply_restrict_filesystems(Unit *u, const ExecContext *c) {
        assert(u);
        assert(c);

        if (!exec_context_restrict_filesystems_set(c))
                return 0;

        if (skip_lsm_bpf_unsupported(u, "RestrictFileSystems="))
                return 0;

        return lsm_bpf_unit_restrict_filesystems(u, c->restrict_filesystems, c->restrict_filesystems_allow_list);
}
#endif

static int apply_lock_personality(const Unit* u, const ExecContext *c) {
        unsigned long personality;
        int r;

        assert(u);
        assert(c);

        if (!c->lock_personality)
                return 0;

        if (skip_seccomp_unavailable(u, "LockPersonality="))
                return 0;

        personality = c->personality;

        /* If personality is not specified, use either PER_LINUX or PER_LINUX32 depending on what is currently set. */
        if (personality == PERSONALITY_INVALID) {

                r = opinionated_personality(&personality);
                if (r < 0)
                        return r;
        }

        return seccomp_lock_personality(personality);
}

#endif

static int apply_protect_hostname(const Unit *u, const ExecContext *c, int *ret_exit_status) {
        assert(u);
        assert(c);

        if (!c->protect_hostname)
                return 0;

        if (ns_type_supported(NAMESPACE_UTS)) {
                if (unshare(CLONE_NEWUTS) < 0) {
                        if (!ERRNO_IS_NOT_SUPPORTED(errno) && !ERRNO_IS_PRIVILEGE(errno)) {
                                *ret_exit_status = EXIT_NAMESPACE;
                                return log_unit_error_errno(u, errno, "Failed to set up UTS namespacing: %m");
                        }

                        log_unit_warning(u, "ProtectHostname=yes is configured, but UTS namespace setup is prohibited (container manager?), ignoring namespace setup.");
                }
        } else
                log_unit_warning(u, "ProtectHostname=yes is configured, but the kernel does not support UTS namespaces, ignoring namespace setup.");

#if HAVE_SECCOMP
        int r;

        if (skip_seccomp_unavailable(u, "ProtectHostname="))
                return 0;

        r = seccomp_protect_hostname();
        if (r < 0) {
                *ret_exit_status = EXIT_SECCOMP;
                return log_unit_error_errno(u, r, "Failed to apply hostname restrictions: %m");
        }
#endif

        return 0;
}

static void do_idle_pipe_dance(int idle_pipe[static 4]) {
        assert(idle_pipe);

        idle_pipe[1] = safe_close(idle_pipe[1]);
        idle_pipe[2] = safe_close(idle_pipe[2]);

        if (idle_pipe[0] >= 0) {
                int r;

                r = fd_wait_for_event(idle_pipe[0], POLLHUP, IDLE_TIMEOUT_USEC);

                if (idle_pipe[3] >= 0 && r == 0 /* timeout */) {
                        ssize_t n;

                        /* Signal systemd that we are bored and want to continue. */
                        n = write(idle_pipe[3], "x", 1);
                        if (n > 0)
                                /* Wait for systemd to react to the signal above. */
                                (void) fd_wait_for_event(idle_pipe[0], POLLHUP, IDLE_TIMEOUT2_USEC);
                }

                idle_pipe[0] = safe_close(idle_pipe[0]);

        }

        idle_pipe[3] = safe_close(idle_pipe[3]);
}

static const char *exec_directory_env_name_to_string(ExecDirectoryType t);

static int build_environment(
                const Unit *u,
                const ExecContext *c,
                const ExecParameters *p,
                size_t n_fds,
                const char *home,
                const char *username,
                const char *shell,
                dev_t journal_stream_dev,
                ino_t journal_stream_ino,
                char ***ret) {

        _cleanup_strv_free_ char **our_env = NULL;
        size_t n_env = 0;
        char *x;

        assert(u);
        assert(c);
        assert(p);
        assert(ret);

#define N_ENV_VARS 17
        our_env = new0(char*, N_ENV_VARS + _EXEC_DIRECTORY_TYPE_MAX);
        if (!our_env)
                return -ENOMEM;

        if (n_fds > 0) {
                _cleanup_free_ char *joined = NULL;

                if (asprintf(&x, "LISTEN_PID="PID_FMT, getpid_cached()) < 0)
                        return -ENOMEM;
                our_env[n_env++] = x;

                if (asprintf(&x, "LISTEN_FDS=%zu", n_fds) < 0)
                        return -ENOMEM;
                our_env[n_env++] = x;

                joined = strv_join(p->fd_names, ":");
                if (!joined)
                        return -ENOMEM;

                x = strjoin("LISTEN_FDNAMES=", joined);
                if (!x)
                        return -ENOMEM;
                our_env[n_env++] = x;
        }

        if ((p->flags & EXEC_SET_WATCHDOG) && p->watchdog_usec > 0) {
                if (asprintf(&x, "WATCHDOG_PID="PID_FMT, getpid_cached()) < 0)
                        return -ENOMEM;
                our_env[n_env++] = x;

                if (asprintf(&x, "WATCHDOG_USEC="USEC_FMT, p->watchdog_usec) < 0)
                        return -ENOMEM;
                our_env[n_env++] = x;
        }

        /* If this is D-Bus, tell the nss-systemd module, since it relies on being able to use D-Bus look up dynamic
         * users via PID 1, possibly dead-locking the dbus daemon. This way it will not use D-Bus to resolve names, but
         * check the database directly. */
        if (p->flags & EXEC_NSS_BYPASS_BUS) {
                x = strdup("SYSTEMD_NSS_BYPASS_BUS=1");
                if (!x)
                        return -ENOMEM;
                our_env[n_env++] = x;
        }

        if (home) {
                x = strjoin("HOME=", home);
                if (!x)
                        return -ENOMEM;

                path_simplify(x + 5);
                our_env[n_env++] = x;
        }

        if (username) {
                x = strjoin("LOGNAME=", username);
                if (!x)
                        return -ENOMEM;
                our_env[n_env++] = x;

                x = strjoin("USER=", username);
                if (!x)
                        return -ENOMEM;
                our_env[n_env++] = x;
        }

        if (shell) {
                x = strjoin("SHELL=", shell);
                if (!x)
                        return -ENOMEM;

                path_simplify(x + 6);
                our_env[n_env++] = x;
        }

        if (!sd_id128_is_null(u->invocation_id)) {
                if (asprintf(&x, "INVOCATION_ID=" SD_ID128_FORMAT_STR, SD_ID128_FORMAT_VAL(u->invocation_id)) < 0)
                        return -ENOMEM;

                our_env[n_env++] = x;
        }

        if (exec_context_needs_term(c)) {
                const char *tty_path, *term = NULL;

                tty_path = exec_context_tty_path(c);

                /* If we are forked off PID 1 and we are supposed to operate on /dev/console, then let's try
                 * to inherit the $TERM set for PID 1. This is useful for containers so that the $TERM the
                 * container manager passes to PID 1 ends up all the way in the console login shown. */

                if (path_equal_ptr(tty_path, "/dev/console") && getppid() == 1)
                        term = getenv("TERM");

                if (!term)
                        term = default_term_for_tty(tty_path);

                x = strjoin("TERM=", term);
                if (!x)
                        return -ENOMEM;
                our_env[n_env++] = x;
        }

        if (journal_stream_dev != 0 && journal_stream_ino != 0) {
                if (asprintf(&x, "JOURNAL_STREAM=" DEV_FMT ":" INO_FMT, journal_stream_dev, journal_stream_ino) < 0)
                        return -ENOMEM;

                our_env[n_env++] = x;
        }

        if (c->log_namespace) {
                x = strjoin("LOG_NAMESPACE=", c->log_namespace);
                if (!x)
                        return -ENOMEM;

                our_env[n_env++] = x;
        }

        for (ExecDirectoryType t = 0; t < _EXEC_DIRECTORY_TYPE_MAX; t++) {
                _cleanup_free_ char *pre = NULL, *joined = NULL;
                const char *n;

                if (!p->prefix[t])
                        continue;

                if (strv_isempty(c->directories[t].paths))
                        continue;

                n = exec_directory_env_name_to_string(t);
                if (!n)
                        continue;

                pre = strjoin(p->prefix[t], "/");
                if (!pre)
                        return -ENOMEM;

                joined = strv_join_full(c->directories[t].paths, ":", pre, true);
                if (!joined)
                        return -ENOMEM;

                x = strjoin(n, "=", joined);
                if (!x)
                        return -ENOMEM;

                our_env[n_env++] = x;
        }

        if (exec_context_has_credentials(c) && p->prefix[EXEC_DIRECTORY_RUNTIME]) {
                x = strjoin("CREDENTIALS_DIRECTORY=", p->prefix[EXEC_DIRECTORY_RUNTIME], "/credentials/", u->id);
                if (!x)
                        return -ENOMEM;

                our_env[n_env++] = x;
        }

        if (asprintf(&x, "SYSTEMD_EXEC_PID=" PID_FMT, getpid_cached()) < 0)
                return -ENOMEM;

        our_env[n_env++] = x;

        our_env[n_env++] = NULL;
        assert(n_env <= N_ENV_VARS + _EXEC_DIRECTORY_TYPE_MAX);
#undef N_ENV_VARS

        *ret = TAKE_PTR(our_env);

        return 0;
}

static int build_pass_environment(const ExecContext *c, char ***ret) {
        _cleanup_strv_free_ char **pass_env = NULL;
        size_t n_env = 0;
        char **i;

        STRV_FOREACH(i, c->pass_environment) {
                _cleanup_free_ char *x = NULL;
                char *v;

                v = getenv(*i);
                if (!v)
                        continue;
                x = strjoin(*i, "=", v);
                if (!x)
                        return -ENOMEM;

                if (!GREEDY_REALLOC(pass_env, n_env + 2))
                        return -ENOMEM;

                pass_env[n_env++] = TAKE_PTR(x);
                pass_env[n_env] = NULL;
        }

        *ret = TAKE_PTR(pass_env);

        return 0;
}

bool exec_needs_mount_namespace(
                const ExecContext *context,
                const ExecParameters *params,
                const ExecRuntime *runtime) {

        assert(context);

        if (context->root_image)
                return true;

        if (!strv_isempty(context->read_write_paths) ||
            !strv_isempty(context->read_only_paths) ||
            !strv_isempty(context->inaccessible_paths) ||
            !strv_isempty(context->exec_paths) ||
            !strv_isempty(context->no_exec_paths))
                return true;

        if (context->n_bind_mounts > 0)
                return true;

        if (context->n_temporary_filesystems > 0)
                return true;

        if (context->n_mount_images > 0)
                return true;

        if (context->n_extension_images > 0)
                return true;

        if (!IN_SET(context->mount_flags, 0, MS_SHARED))
                return true;

        if (context->private_tmp && runtime && (runtime->tmp_dir || runtime->var_tmp_dir))
                return true;

        if (context->private_devices ||
            context->private_mounts ||
            context->protect_system != PROTECT_SYSTEM_NO ||
            context->protect_home != PROTECT_HOME_NO ||
            context->protect_kernel_tunables ||
            context->protect_kernel_modules ||
            context->protect_kernel_logs ||
            context->protect_control_groups ||
            context->protect_proc != PROTECT_PROC_DEFAULT ||
            context->proc_subset != PROC_SUBSET_ALL ||
            context->private_ipc ||
            context->ipc_namespace_path)
                return true;

        if (context->root_directory) {
                if (exec_context_get_effective_mount_apivfs(context))
                        return true;

                for (ExecDirectoryType t = 0; t < _EXEC_DIRECTORY_TYPE_MAX; t++) {
                        if (params && !params->prefix[t])
                                continue;

                        if (!strv_isempty(context->directories[t].paths))
                                return true;
                }
        }

        if (context->dynamic_user &&
            (!strv_isempty(context->directories[EXEC_DIRECTORY_STATE].paths) ||
             !strv_isempty(context->directories[EXEC_DIRECTORY_CACHE].paths) ||
             !strv_isempty(context->directories[EXEC_DIRECTORY_LOGS].paths)))
                return true;

        if (context->log_namespace)
                return true;

        return false;
}

static int setup_private_users(uid_t ouid, gid_t ogid, uid_t uid, gid_t gid) {
        _cleanup_free_ char *uid_map = NULL, *gid_map = NULL;
        _cleanup_close_pair_ int errno_pipe[2] = { -1, -1 };
        _cleanup_close_ int unshare_ready_fd = -1;
        _cleanup_(sigkill_waitp) pid_t pid = 0;
        uint64_t c = 1;
        ssize_t n;
        int r;

        /* Set up a user namespace and map the original UID/GID (IDs from before any user or group changes, i.e.
         * the IDs from the user or system manager(s)) to itself, the selected UID/GID to itself, and everything else to
         * nobody. In order to be able to write this mapping we need CAP_SETUID in the original user namespace, which
         * we however lack after opening the user namespace. To work around this we fork() a temporary child process,
         * which waits for the parent to create the new user namespace while staying in the original namespace. The
         * child then writes the UID mapping, under full privileges. The parent waits for the child to finish and
         * continues execution normally.
         * For unprivileged users (i.e. without capabilities), the root to root mapping is excluded. As such, it
         * does not need CAP_SETUID to write the single line mapping to itself. */

        /* Can only set up multiple mappings with CAP_SETUID. */
        if (have_effective_cap(CAP_SETUID) && uid != ouid && uid_is_valid(uid))
                r = asprintf(&uid_map,
                             UID_FMT " " UID_FMT " 1\n"     /* Map $OUID → $OUID */
                             UID_FMT " " UID_FMT " 1\n",    /* Map $UID → $UID */
                             ouid, ouid, uid, uid);
        else
                r = asprintf(&uid_map,
                             UID_FMT " " UID_FMT " 1\n",    /* Map $OUID → $OUID */
                             ouid, ouid);

        if (r < 0)
                return -ENOMEM;

        /* Can only set up multiple mappings with CAP_SETGID. */
        if (have_effective_cap(CAP_SETGID) && gid != ogid && gid_is_valid(gid))
                r = asprintf(&gid_map,
                             GID_FMT " " GID_FMT " 1\n"     /* Map $OGID → $OGID */
                             GID_FMT " " GID_FMT " 1\n",    /* Map $GID → $GID */
                             ogid, ogid, gid, gid);
        else
                r = asprintf(&gid_map,
                             GID_FMT " " GID_FMT " 1\n",    /* Map $OGID -> $OGID */
                             ogid, ogid);

        if (r < 0)
                return -ENOMEM;

        /* Create a communication channel so that the parent can tell the child when it finished creating the user
         * namespace. */
        unshare_ready_fd = eventfd(0, EFD_CLOEXEC);
        if (unshare_ready_fd < 0)
                return -errno;

        /* Create a communication channel so that the child can tell the parent a proper error code in case it
         * failed. */
        if (pipe2(errno_pipe, O_CLOEXEC) < 0)
                return -errno;

        r = safe_fork("(sd-userns)", FORK_RESET_SIGNALS|FORK_DEATHSIG, &pid);
        if (r < 0)
                return r;
        if (r == 0) {
                _cleanup_close_ int fd = -1;
                const char *a;
                pid_t ppid;

                /* Child process, running in the original user namespace. Let's update the parent's UID/GID map from
                 * here, after the parent opened its own user namespace. */

                ppid = getppid();
                errno_pipe[0] = safe_close(errno_pipe[0]);

                /* Wait until the parent unshared the user namespace */
                if (read(unshare_ready_fd, &c, sizeof(c)) < 0) {
                        r = -errno;
                        goto child_fail;
                }

                /* Disable the setgroups() system call in the child user namespace, for good. */
                a = procfs_file_alloca(ppid, "setgroups");
                fd = open(a, O_WRONLY|O_CLOEXEC);
                if (fd < 0) {
                        if (errno != ENOENT) {
                                r = -errno;
                                goto child_fail;
                        }

                        /* If the file is missing the kernel is too old, let's continue anyway. */
                } else {
                        if (write(fd, "deny\n", 5) < 0) {
                                r = -errno;
                                goto child_fail;
                        }

                        fd = safe_close(fd);
                }

                /* First write the GID map */
                a = procfs_file_alloca(ppid, "gid_map");
                fd = open(a, O_WRONLY|O_CLOEXEC);
                if (fd < 0) {
                        r = -errno;
                        goto child_fail;
                }
                if (write(fd, gid_map, strlen(gid_map)) < 0) {
                        r = -errno;
                        goto child_fail;
                }
                fd = safe_close(fd);

                /* The write the UID map */
                a = procfs_file_alloca(ppid, "uid_map");
                fd = open(a, O_WRONLY|O_CLOEXEC);
                if (fd < 0) {
                        r = -errno;
                        goto child_fail;
                }
                if (write(fd, uid_map, strlen(uid_map)) < 0) {
                        r = -errno;
                        goto child_fail;
                }

                _exit(EXIT_SUCCESS);

        child_fail:
                (void) write(errno_pipe[1], &r, sizeof(r));
                _exit(EXIT_FAILURE);
        }

        errno_pipe[1] = safe_close(errno_pipe[1]);

        if (unshare(CLONE_NEWUSER) < 0)
                return -errno;

        /* Let the child know that the namespace is ready now */
        if (write(unshare_ready_fd, &c, sizeof(c)) < 0)
                return -errno;

        /* Try to read an error code from the child */
        n = read(errno_pipe[0], &r, sizeof(r));
        if (n < 0)
                return -errno;
        if (n == sizeof(r)) { /* an error code was sent to us */
                if (r < 0)
                        return r;
                return -EIO;
        }
        if (n != 0) /* on success we should have read 0 bytes */
                return -EIO;

        r = wait_for_terminate_and_check("(sd-userns)", pid, 0);
        pid = 0;
        if (r < 0)
                return r;
        if (r != EXIT_SUCCESS) /* If something strange happened with the child, let's consider this fatal, too */
                return -EIO;

        return 0;
}

static bool exec_directory_is_private(const ExecContext *context, ExecDirectoryType type) {
        if (!context->dynamic_user)
                return false;

        if (type == EXEC_DIRECTORY_CONFIGURATION)
                return false;

        if (type == EXEC_DIRECTORY_RUNTIME && context->runtime_directory_preserve_mode == EXEC_PRESERVE_NO)
                return false;

        return true;
}

static int setup_exec_directory(
                const ExecContext *context,
                const ExecParameters *params,
                uid_t uid,
                gid_t gid,
                ExecDirectoryType type,
                int *exit_status) {

        static const int exit_status_table[_EXEC_DIRECTORY_TYPE_MAX] = {
                [EXEC_DIRECTORY_RUNTIME] = EXIT_RUNTIME_DIRECTORY,
                [EXEC_DIRECTORY_STATE] = EXIT_STATE_DIRECTORY,
                [EXEC_DIRECTORY_CACHE] = EXIT_CACHE_DIRECTORY,
                [EXEC_DIRECTORY_LOGS] = EXIT_LOGS_DIRECTORY,
                [EXEC_DIRECTORY_CONFIGURATION] = EXIT_CONFIGURATION_DIRECTORY,
        };
        char **rt;
        int r;

        assert(context);
        assert(params);
        assert(type >= 0 && type < _EXEC_DIRECTORY_TYPE_MAX);
        assert(exit_status);

        if (!params->prefix[type])
                return 0;

        if (params->flags & EXEC_CHOWN_DIRECTORIES) {
                if (!uid_is_valid(uid))
                        uid = 0;
                if (!gid_is_valid(gid))
                        gid = 0;
        }

        STRV_FOREACH(rt, context->directories[type].paths) {
                _cleanup_free_ char *p = NULL, *pp = NULL;

                p = path_join(params->prefix[type], *rt);
                if (!p) {
                        r = -ENOMEM;
                        goto fail;
                }

                r = mkdir_parents_label(p, 0755);
                if (r < 0)
                        goto fail;

                if (exec_directory_is_private(context, type)) {
                        /* So, here's one extra complication when dealing with DynamicUser=1 units. In that
                         * case we want to avoid leaving a directory around fully accessible that is owned by
                         * a dynamic user whose UID is later on reused. To lock this down we use the same
                         * trick used by container managers to prohibit host users to get access to files of
                         * the same UID in containers: we place everything inside a directory that has an
                         * access mode of 0700 and is owned root:root, so that it acts as security boundary
                         * for unprivileged host code. We then use fs namespacing to make this directory
                         * permeable for the service itself.
                         *
                         * Specifically: for a service which wants a special directory "foo/" we first create
                         * a directory "private/" with access mode 0700 owned by root:root. Then we place
                         * "foo" inside of that directory (i.e. "private/foo/"), and make "foo" a symlink to
                         * "private/foo". This way, privileged host users can access "foo/" as usual, but
                         * unprivileged host users can't look into it. Inside of the namespace of the unit
                         * "private/" is replaced by a more liberally accessible tmpfs, into which the host's
                         * "private/foo/" is mounted under the same name, thus disabling the access boundary
                         * for the service and making sure it only gets access to the dirs it needs but no
                         * others. Tricky? Yes, absolutely, but it works!
                         *
                         * Note that we don't do this for EXEC_DIRECTORY_CONFIGURATION as that's assumed not
                         * to be owned by the service itself.
                         *
                         * Also, note that we don't do this for EXEC_DIRECTORY_RUNTIME as that's often used
                         * for sharing files or sockets with other services. */

                        pp = path_join(params->prefix[type], "private");
                        if (!pp) {
                                r = -ENOMEM;
                                goto fail;
                        }

                        /* First set up private root if it doesn't exist yet, with access mode 0700 and owned by root:root */
                        r = mkdir_safe_label(pp, 0700, 0, 0, MKDIR_WARN_MODE);
                        if (r < 0)
                                goto fail;

                        if (!path_extend(&pp, *rt)) {
                                r = -ENOMEM;
                                goto fail;
                        }

                        /* Create all directories between the configured directory and this private root, and mark them 0755 */
                        r = mkdir_parents_label(pp, 0755);
                        if (r < 0)
                                goto fail;

                        if (is_dir(p, false) > 0 &&
                            (laccess(pp, F_OK) < 0 && errno == ENOENT)) {

                                /* Hmm, the private directory doesn't exist yet, but the normal one exists? If so, move
                                 * it over. Most likely the service has been upgraded from one that didn't use
                                 * DynamicUser=1, to one that does. */

                                log_info("Found pre-existing public %s= directory %s, migrating to %s.\n"
                                         "Apparently, service previously had DynamicUser= turned off, and has now turned it on.",
                                         exec_directory_type_to_string(type), p, pp);

                                if (rename(p, pp) < 0) {
                                        r = -errno;
                                        goto fail;
                                }
                        } else {
                                /* Otherwise, create the actual directory for the service */

                                r = mkdir_label(pp, context->directories[type].mode);
                                if (r < 0 && r != -EEXIST)
                                        goto fail;
                        }

                        /* And link it up from the original place */
                        r = symlink_idempotent(pp, p, true);
                        if (r < 0)
                                goto fail;

                } else {
                        _cleanup_free_ char *target = NULL;

                        if (type != EXEC_DIRECTORY_CONFIGURATION &&
                            readlink_and_make_absolute(p, &target) >= 0) {
                                _cleanup_free_ char *q = NULL, *q_resolved = NULL, *target_resolved = NULL;

                                /* This already exists and is a symlink? Interesting. Maybe it's one created
                                 * by DynamicUser=1 (see above)?
                                 *
                                 * We do this for all directory types except for ConfigurationDirectory=,
                                 * since they all support the private/ symlink logic at least in some
                                 * configurations, see above. */

                                r = chase_symlinks(target, NULL, 0, &target_resolved, NULL);
                                if (r < 0)
                                        goto fail;

                                q = path_join(params->prefix[type], "private", *rt);
                                if (!q) {
                                        r = -ENOMEM;
                                        goto fail;
                                }

                                /* /var/lib or friends may be symlinks. So, let's chase them also. */
                                r = chase_symlinks(q, NULL, CHASE_NONEXISTENT, &q_resolved, NULL);
                                if (r < 0)
                                        goto fail;

                                if (path_equal(q_resolved, target_resolved)) {

                                        /* Hmm, apparently DynamicUser= was once turned on for this service,
                                         * but is no longer. Let's move the directory back up. */

                                        log_info("Found pre-existing private %s= directory %s, migrating to %s.\n"
                                                 "Apparently, service previously had DynamicUser= turned on, and has now turned it off.",
                                                 exec_directory_type_to_string(type), q, p);

                                        if (unlink(p) < 0) {
                                                r = -errno;
                                                goto fail;
                                        }

                                        if (rename(q, p) < 0) {
                                                r = -errno;
                                                goto fail;
                                        }
                                }
                        }

                        r = mkdir_label(p, context->directories[type].mode);
                        if (r < 0) {
                                if (r != -EEXIST)
                                        goto fail;

                                if (type == EXEC_DIRECTORY_CONFIGURATION) {
                                        struct stat st;

                                        /* Don't change the owner/access mode of the configuration directory,
                                         * as in the common case it is not written to by a service, and shall
                                         * not be writable. */

                                        if (stat(p, &st) < 0) {
                                                r = -errno;
                                                goto fail;
                                        }

                                        /* Still complain if the access mode doesn't match */
                                        if (((st.st_mode ^ context->directories[type].mode) & 07777) != 0)
                                                log_warning("%s \'%s\' already exists but the mode is different. "
                                                            "(File system: %o %sMode: %o)",
                                                            exec_directory_type_to_string(type), *rt,
                                                            st.st_mode & 07777, exec_directory_type_to_string(type), context->directories[type].mode & 07777);

                                        continue;
                                }
                        }
                }

                /* Lock down the access mode (we use chmod_and_chown() to make this idempotent. We don't
                 * specify UID/GID here, so that path_chown_recursive() can optimize things depending on the
                 * current UID/GID ownership.) */
                r = chmod_and_chown(pp ?: p, context->directories[type].mode, UID_INVALID, GID_INVALID);
                if (r < 0)
                        goto fail;

                /* Then, change the ownership of the whole tree, if necessary. When dynamic users are used we
                 * drop the suid/sgid bits, since we really don't want SUID/SGID files for dynamic UID/GID
                 * assignments to exist. */
                r = path_chown_recursive(pp ?: p, uid, gid, context->dynamic_user ? 01777 : 07777);
                if (r < 0)
                        goto fail;
        }

        return 0;

fail:
        *exit_status = exit_status_table[type];
        return r;
}

static int write_credential(
                int dfd,
                const char *id,
                const void *data,
                size_t size,
                uid_t uid,
                bool ownership_ok) {

        _cleanup_(unlink_and_freep) char *tmp = NULL;
        _cleanup_close_ int fd = -1;
        int r;

        r = tempfn_random_child("", "cred", &tmp);
        if (r < 0)
                return r;

        fd = openat(dfd, tmp, O_CREAT|O_RDWR|O_CLOEXEC|O_EXCL|O_NOFOLLOW|O_NOCTTY, 0600);
        if (fd < 0) {
                tmp = mfree(tmp);
                return -errno;
        }

        r = loop_write(fd, data, size, /* do_poll = */ false);
        if (r < 0)
                return r;

        if (fchmod(fd, 0400) < 0) /* Take away "w" bit */
                return -errno;

        if (uid_is_valid(uid) && uid != getuid()) {
                r = fd_add_uid_acl_permission(fd, uid, ACL_READ);
                if (r < 0) {
                        if (!ERRNO_IS_NOT_SUPPORTED(r) && !ERRNO_IS_PRIVILEGE(r))
                                return r;

                        if (!ownership_ok) /* Ideally we use ACLs, since we can neatly express what we want
                                            * to express: that the user gets read access and nothing
                                            * else. But if the backing fs can't support that (e.g. ramfs)
                                            * then we can use file ownership instead. But that's only safe if
                                            * we can then re-mount the whole thing read-only, so that the
                                            * user can no longer chmod() the file to gain write access. */
                                return r;

                        if (fchown(fd, uid, GID_INVALID) < 0)
                                return -errno;
                }
        }

        if (renameat(dfd, tmp, dfd, id) < 0)
                return -errno;

        tmp = mfree(tmp);
        return 0;
}

<<<<<<< HEAD
static int append_path_recurse_dir_cb(
                RecurseDirEvent event,
                const char *path,
                int dir_fd,
                int inode_fd,
                const struct dirent *de,
                const struct statx *sx,
                void *userdata) {

        int r;
        char ***credpaths = userdata;

        if (event != RECURSE_DIR_ENTRY)
                return RECURSE_DIR_CONTINUE;

        r = strv_extend(credpaths, path);
        if (r < 0)
                return r;

        return RECURSE_DIR_CONTINUE;
=======
static int pathname_callback(PathVisitHookType hook, int node_fd, void *userdata) {
        int r;
        ssize_t bufsize = 256;
        char procfs[STRLEN("/proc/self/fd/") + DECIMAL_STR_MAX(int)], fn[bufsize];
        char *ret, ***credpaths = userdata;

        if (hook != PATH_VISIT_HOOK_FILE)
                return 2;

        xsprintf(procfs, "/proc/self/fd/%i", node_fd);
        bufsize = readlink(procfs, fn, bufsize);
        if (bufsize < 0)
                return -errno;

        ret = strdup(fn);
        if (!ret)
                return -ENOMEM;

        r = strv_push(credpaths, ret);
        if (r < 0)
                return r;

        return 2;
>>>>>>> 8ec2c174
}

static int load_credential(
                const ExecContext *context,
                const ExecParameters *params,
                ExecLoadCredential *lc,
                const char *unit,
                int dfd,
                uid_t uid,
                bool ownership_ok,
                uint64_t *left) {

        assert(context);
        assert(lc);
        assert(unit);
        assert(dfd);
        assert(left);

        ReadFullFileFlags flags = READ_FULL_FILE_SECURE|READ_FULL_FILE_FAIL_WHEN_LARGER;
        _cleanup_(erase_and_freep) char *data = NULL;
        _cleanup_free_ char *j = NULL, *bindname = NULL;
        bool missing_ok = true;
        const char *source;
        size_t size, add;
        int r;

        if (path_is_absolute(lc->path)) {
                /* If this is an absolute path, read the data directly from it, and support AF_UNIX sockets */
                source = lc->path;
                flags |= READ_FULL_FILE_CONNECT_SOCKET;

                /* Pass some minimal info about the unit and the credential name we are looking to acquire
                 * via the source socket address in case we read off an AF_UNIX socket. */
                if (asprintf(&bindname, "@%" PRIx64"/unit/%s/%s", random_u64(), unit, lc->id) < 0)
                        return -ENOMEM;

                missing_ok = false;

        } else if (params->received_credentials) {
                /* If this is a relative path, take it relative to the credentials we received
                 * ourselves. We don't support the AF_UNIX stuff in this mode, since we are operating
                 * on a credential store, i.e. this is guaranteed to be regular files. */
                j = path_join(params->received_credentials, lc->path);
                if (!j)
                        return -ENOMEM;

                source = j;
        } else
                source = NULL;

        if (source)
                r = read_full_file_full(
                                AT_FDCWD, source,
                                UINT64_MAX,
                                lc->encrypted ? CREDENTIAL_ENCRYPTED_SIZE_MAX : CREDENTIAL_SIZE_MAX,
                                flags | (lc->encrypted ? READ_FULL_FILE_UNBASE64 : 0),
                                bindname,
                                &data, &size);
        else
                r = -ENOENT;

        if (r == -ENOENT && (missing_ok || hashmap_contains(context->set_credentials, lc->id))) {
                /* Make a missing inherited credential non-fatal, let's just continue. After all apps
                 * will get clear errors if we don't pass such a missing credential on as they
                 * themselves will get ENOENT when trying to read them, which should not be much
                 * worse than when we handle the error here and make it fatal.
                 *
                 * Also, if the source file doesn't exist, but a fallback is set via SetCredentials=
                 * we are fine, too. */
                log_debug_errno(r, "Couldn't read inherited credential '%s', skipping: %m", lc->path);
                return 0;
        }
        if (r < 0)
                return log_debug_errno(r, "Failed to read credential '%s': %m", lc->path);

        if (lc->encrypted) {
                _cleanup_free_ void *plaintext = NULL;
                size_t plaintext_size = 0;

                r = decrypt_credential_and_warn(lc->id, now(CLOCK_REALTIME), NULL, data, size, &plaintext, &plaintext_size);
                if (r < 0)
                        return r;

                free_and_replace(data, plaintext);
                size = plaintext_size;
        }

        add = strlen(lc->id) + size;
        if (add > *left)
                return -E2BIG;

        r = write_credential(dfd, lc->id, data, size, uid, ownership_ok);
        if (r < 0)
                return r;

        *left -= add;
        return 0;
}

static int acquire_credentials(
                const ExecContext *context,
                const ExecParameters *params,
                const char *unit,
                const char *p,
                uid_t uid,
                bool ownership_ok) {

        uint64_t left = CREDENTIALS_TOTAL_SIZE_MAX;
        _cleanup_close_ int dfd = -1;
        ExecLoadCredential *lc;
        ExecSetCredential *sc;
        struct stat st;
        int r;

        assert(context);
        assert(p);

        dfd = open(p, O_DIRECTORY|O_CLOEXEC);
        if (dfd < 0)
                return -errno;

        /* First, load credentials off disk (or acquire via AF_UNIX socket) */
        HASHMAP_FOREACH(lc, context->load_credentials) {
                r = stat(lc->path, &st);
                if (r < 0) {
                        log_error_errno(errno, "Couldn't stat %s, skipping: %m", lc->path);
                        continue;
                }
<<<<<<< HEAD

                if (S_ISREG(st.st_mode) || S_ISSOCK(st.st_mode)) {
                        r = load_credential(context, params, lc, unit, dfd, uid, ownership_ok, &left);
                        if (r < 0)
                                return r;

                } else if (S_ISDIR(st.st_mode)) {
                        char **path;
                        _cleanup_strv_free_ char **credpaths = NULL;

                        r = recurse_dir_at(
                                        dfd,
                                        lc->path,
                                        /* statx_mask= */ 0,
                                        /* n_depth_max= */ UINT_MAX,
                                        RECURSE_DIR_IGNORE_DOT|RECURSE_DIR_ENSURE_TYPE,
                                        append_path_recurse_dir_cb,
                                        &credpaths);
                        if (r < 0)
                                return r;

                        STRV_FOREACH(path, credpaths) {
                                _cleanup_(exec_load_credential_freep) ExecLoadCredential *sub_lc = NULL;
                                _cleanup_free_ char *path_base = NULL;

                                r = path_extract_filename(*path, &path_base);
                                if (r < 0) {
                                        log_debug_errno(r, "Failed to parse basename of %s: %m", *path);
                                        return r;
                                }

                                sub_lc = new(ExecLoadCredential, 1);
                                if (!sub_lc)
                                        return -ENOMEM;

                                *sub_lc = (ExecLoadCredential) {
                                        .id = strjoin(lc->id, "_", path_base),
                                        .path = *path,
                                        .encrypted = lc->encrypted,
                                };

                                if (!sub_lc->id)
                                        return -ENOMEM;

                                r = load_credential(context, params, sub_lc, unit, dfd, uid, ownership_ok, &left);
                                if (r < 0)
                                        return r;
                        }

=======

                if (S_ISREG(st.st_mode) || S_ISSOCK(st.st_mode)) {
                        r = load_credential(context, params, lc, unit, dfd, uid, ownership_ok, &left);
                        if (r < 0)
                                return r;

                } else if (S_ISDIR(st.st_mode)) {
                        char **path;
                        _cleanup_strv_free_ char **credpaths = NULL;

                        r = path_breadth_first_visit(lc->path, pathname_callback, &credpaths);
                        if (r < 0)
                                return r;

                        STRV_FOREACH(path, credpaths) {
                                _cleanup_(exec_load_credential_freep) ExecLoadCredential *sub_lc = NULL;
                                _cleanup_free_ char *path_base = NULL;

                                r = path_extract_filename(*path, &path_base);
                                if (r < 0) {
                                        log_debug_errno(r, "Failed to parse basename of %s: %m", *path);
                                        return r;
                                }

                                sub_lc = new(ExecLoadCredential, 1);
                                if (!sub_lc)
                                        return -ENOMEM;

                                *sub_lc = (ExecLoadCredential) {
                                        .id = strjoin(lc->id, "_", path_base),
                                        .path = *path,
                                        .encrypted = lc->encrypted,
                                };

                                if (!sub_lc->id)
                                        return -ENOMEM;

                                r = load_credential(context, params, sub_lc, unit, dfd, uid, ownership_ok, &left);
                                if (r < 0)
                                        return r;
                        }

>>>>>>> 8ec2c174
                } else {
                        log_info("Skipping credential in invalid file %s", lc->path);
                        continue;
                }

        }

        /* First we use the literally specified credentials. Note that they might be overridden again below,
         * and thus act as a "default" if the same credential is specified multiple times */
        HASHMAP_FOREACH(sc, context->set_credentials) {
                _cleanup_(erase_and_freep) void *plaintext = NULL;
                const char *data;
                size_t size, add;

                if (faccessat(dfd, sc->id, F_OK, AT_SYMLINK_NOFOLLOW) >= 0)
                        continue;
                if (errno != ENOENT)
                        return log_debug_errno(errno, "Failed to test if credential %s exists: %m", sc->id);

                if (sc->encrypted) {
                        r = decrypt_credential_and_warn(sc->id, now(CLOCK_REALTIME), NULL, sc->data, sc->size, &plaintext, &size);
                        if (r < 0)
                                return r;

                        data = plaintext;
                } else {
                        data = sc->data;
                        size = sc->size;
                }

                add = strlen(sc->id) + size;
                if (add > left)
                        return -E2BIG;

                r = write_credential(dfd, sc->id, data, size, uid, ownership_ok);
                if (r < 0)
                        return r;


                left -= add;
        }

        if (fchmod(dfd, 0500) < 0) /* Now take away the "w" bit */
                return -errno;

        /* After we created all keys with the right perms, also make sure the credential store as a whole is
         * accessible */

        if (uid_is_valid(uid) && uid != getuid()) {
                r = fd_add_uid_acl_permission(dfd, uid, ACL_READ | ACL_EXECUTE);
                if (r < 0) {
                        if (!ERRNO_IS_NOT_SUPPORTED(r) && !ERRNO_IS_PRIVILEGE(r))
                                return r;

                        if (!ownership_ok)
                                return r;

                        if (fchown(dfd, uid, GID_INVALID) < 0)
                                return -errno;
                }
        }

        return 0;
}

static int setup_credentials_internal(
                const ExecContext *context,
                const ExecParameters *params,
                const char *unit,
                const char *final,        /* This is where the credential store shall eventually end up at */
                const char *workspace,    /* This is where we can prepare it before moving it to the final place */
                bool reuse_workspace,     /* Whether to reuse any existing workspace mount if it already is a mount */
                bool must_mount,          /* Whether to require that we mount something, it's not OK to use the plain directory fall back */
                uid_t uid) {

        int r, workspace_mounted; /* negative if we don't know yet whether we have/can mount something; true
                                   * if we mounted something; false if we definitely can't mount anything */
        bool final_mounted;
        const char *where;

        assert(context);
        assert(final);
        assert(workspace);

        if (reuse_workspace) {
                r = path_is_mount_point(workspace, NULL, 0);
                if (r < 0)
                        return r;
                if (r > 0)
                        workspace_mounted = true; /* If this is already a mount, and we are supposed to reuse it, let's keep this in mind */
                else
                        workspace_mounted = -1; /* We need to figure out if we can mount something to the workspace */
        } else
                workspace_mounted = -1; /* ditto */

        r = path_is_mount_point(final, NULL, 0);
        if (r < 0)
                return r;
        if (r > 0) {
                /* If the final place already has something mounted, we use that. If the workspace also has
                 * something mounted we assume it's actually the same mount (but with MS_RDONLY
                 * different). */
                final_mounted = true;

                if (workspace_mounted < 0) {
                        /* If the final place is mounted, but the workspace we isn't, then let's bind mount
                         * the final version to the workspace, and make it writable, so that we can make
                         * changes */

                        r = mount_nofollow_verbose(LOG_DEBUG, final, workspace, NULL, MS_BIND|MS_REC, NULL);
                        if (r < 0)
                                return r;

                        r = mount_nofollow_verbose(LOG_DEBUG, NULL, workspace, NULL, MS_BIND|MS_REMOUNT|MS_NODEV|MS_NOEXEC|MS_NOSUID, NULL);
                        if (r < 0)
                                return r;

                        workspace_mounted = true;
                }
        } else
                final_mounted = false;

        if (workspace_mounted < 0) {
                /* Nothing is mounted on the workspace yet, let's try to mount something now */
                for (int try = 0;; try++) {

                        if (try == 0) {
                                /* Try "ramfs" first, since it's not swap backed */
                                r = mount_nofollow_verbose(LOG_DEBUG, "ramfs", workspace, "ramfs", MS_NODEV|MS_NOEXEC|MS_NOSUID, "mode=0700");
                                if (r >= 0) {
                                        workspace_mounted = true;
                                        break;
                                }

                        } else if (try == 1) {
                                _cleanup_free_ char *opts = NULL;

                                if (asprintf(&opts, "mode=0700,nr_inodes=1024,size=%zu", (size_t) CREDENTIALS_TOTAL_SIZE_MAX) < 0)
                                        return -ENOMEM;

                                /* Fall back to "tmpfs" otherwise */
                                r = mount_nofollow_verbose(LOG_DEBUG, "tmpfs", workspace, "tmpfs", MS_NODEV|MS_NOEXEC|MS_NOSUID, opts);
                                if (r >= 0) {
                                        workspace_mounted = true;
                                        break;
                                }

                        } else {
                                /* If that didn't work, try to make a bind mount from the final to the workspace, so that we can make it writable there. */
                                r = mount_nofollow_verbose(LOG_DEBUG, final, workspace, NULL, MS_BIND|MS_REC, NULL);
                                if (r < 0) {
                                        if (!ERRNO_IS_PRIVILEGE(r)) /* Propagate anything that isn't a permission problem */
                                                return r;

                                        if (must_mount) /* If we it's not OK to use the plain directory
                                                         * fallback, propagate all errors too */
                                                return r;

                                        /* If we lack privileges to bind mount stuff, then let's gracefully
                                         * proceed for compat with container envs, and just use the final dir
                                         * as is. */

                                        workspace_mounted = false;
                                        break;
                                }

                                /* Make the new bind mount writable (i.e. drop MS_RDONLY) */
                                r = mount_nofollow_verbose(LOG_DEBUG, NULL, workspace, NULL, MS_BIND|MS_REMOUNT|MS_NODEV|MS_NOEXEC|MS_NOSUID, NULL);
                                if (r < 0)
                                        return r;

                                workspace_mounted = true;
                                break;
                        }
                }
        }

        assert(!must_mount || workspace_mounted > 0);
        where = workspace_mounted ? workspace : final;

        r = acquire_credentials(context, params, unit, where, uid, workspace_mounted);
        if (r < 0)
                return r;

        if (workspace_mounted) {
                /* Make workspace read-only now, so that any bind mount we make from it defaults to read-only too */
                r = mount_nofollow_verbose(LOG_DEBUG, NULL, workspace, NULL, MS_BIND|MS_REMOUNT|MS_RDONLY|MS_NODEV|MS_NOEXEC|MS_NOSUID, NULL);
                if (r < 0)
                        return r;

                /* And mount it to the final place, read-only */
                if (final_mounted)
                        r = umount_verbose(LOG_DEBUG, workspace, MNT_DETACH|UMOUNT_NOFOLLOW);
                else
                        r = mount_nofollow_verbose(LOG_DEBUG, workspace, final, NULL, MS_MOVE, NULL);
                if (r < 0)
                        return r;
        } else {
                _cleanup_free_ char *parent = NULL;

                /* If we do not have our own mount put used the plain directory fallback, then we need to
                 * open access to the top-level credential directory and the per-service directory now */

                parent = dirname_malloc(final);
                if (!parent)
                        return -ENOMEM;
                if (chmod(parent, 0755) < 0)
                        return -errno;
        }

        return 0;
}

static int setup_credentials(
                const ExecContext *context,
                const ExecParameters *params,
                const char *unit,
                uid_t uid) {

        _cleanup_free_ char *p = NULL, *q = NULL;
        const char *i;
        int r;

        assert(context);
        assert(params);

        if (!exec_context_has_credentials(context))
                return 0;

        if (!params->prefix[EXEC_DIRECTORY_RUNTIME])
                return -EINVAL;

        /* This where we'll place stuff when we are done; this main credentials directory is world-readable,
         * and the subdir we mount over with a read-only file system readable by the service's user */
        q = path_join(params->prefix[EXEC_DIRECTORY_RUNTIME], "credentials");
        if (!q)
                return -ENOMEM;

        r = mkdir_label(q, 0755); /* top-level dir: world readable/searchable */
        if (r < 0 && r != -EEXIST)
                return r;

        p = path_join(q, unit);
        if (!p)
                return -ENOMEM;

        r = mkdir_label(p, 0700); /* per-unit dir: private to user */
        if (r < 0 && r != -EEXIST)
                return r;

        r = safe_fork("(sd-mkdcreds)", FORK_DEATHSIG|FORK_WAIT|FORK_NEW_MOUNTNS, NULL);
        if (r < 0) {
                _cleanup_free_ char *t = NULL, *u = NULL;

                /* If this is not a privilege or support issue then propagate the error */
                if (!ERRNO_IS_NOT_SUPPORTED(r) && !ERRNO_IS_PRIVILEGE(r))
                        return r;

                /* Temporary workspace, that remains inaccessible all the time. We prepare stuff there before moving
                 * it into place, so that users can't access half-initialized credential stores. */
                t = path_join(params->prefix[EXEC_DIRECTORY_RUNTIME], "systemd/temporary-credentials");
                if (!t)
                        return -ENOMEM;

                /* We can't set up a mount namespace. In that case operate on a fixed, inaccessible per-unit
                 * directory outside of /run/credentials/ first, and then move it over to /run/credentials/
                 * after it is fully set up */
                u = path_join(t, unit);
                if (!u)
                        return -ENOMEM;

                FOREACH_STRING(i, t, u) {
                        r = mkdir_label(i, 0700);
                        if (r < 0 && r != -EEXIST)
                                return r;
                }

                r = setup_credentials_internal(
                                context,
                                params,
                                unit,
                                p,       /* final mount point */
                                u,       /* temporary workspace to overmount */
                                true,    /* reuse the workspace if it is already a mount */
                                false,   /* it's OK to fall back to a plain directory if we can't mount anything */
                                uid);

                (void) rmdir(u); /* remove the workspace again if we can. */

                if (r < 0)
                        return r;

        } else if (r == 0) {

                /* We managed to set up a mount namespace, and are now in a child. That's great. In this case
                 * we can use the same directory for all cases, after turning off propagation. Question
                 * though is: where do we turn off propagation exactly, and where do we place the workspace
                 * directory? We need some place that is guaranteed to be a mount point in the host, and
                 * which is guaranteed to have a subdir we can mount over. /run/ is not suitable for this,
                 * since we ultimately want to move the resulting file system there, i.e. we need propagation
                 * for /run/ eventually. We could use our own /run/systemd/bind mount on itself, but that
                 * would be visible in the host mount table all the time, which we want to avoid. Hence, what
                 * we do here instead we use /dev/ and /dev/shm/ for our purposes. We know for sure that
                 * /dev/ is a mount point and we now for sure that /dev/shm/ exists. Hence we can turn off
                 * propagation on the former, and then overmount the latter.
                 *
                 * Yes it's nasty playing games with /dev/ and /dev/shm/ like this, since it does not exist
                 * for this purpose, but there are few other candidates that work equally well for us, and
                 * given that the we do this in a privately namespaced short-lived single-threaded process
                 * that no one else sees this should be OK to do. */

                r = mount_nofollow_verbose(LOG_DEBUG, NULL, "/dev", NULL, MS_SLAVE|MS_REC, NULL); /* Turn off propagation from our namespace to host */
                if (r < 0)
                        goto child_fail;

                r = setup_credentials_internal(
                                context,
                                params,
                                unit,
                                p,           /* final mount point */
                                "/dev/shm",  /* temporary workspace to overmount */
                                false,       /* do not reuse /dev/shm if it is already a mount, under no circumstances */
                                true,        /* insist that something is mounted, do not allow fallback to plain directory */
                                uid);
                if (r < 0)
                        goto child_fail;

                _exit(EXIT_SUCCESS);

        child_fail:
                _exit(EXIT_FAILURE);
        }

        return 0;
}

#if ENABLE_SMACK
static int setup_smack(
                const ExecContext *context,
                int executable_fd) {
        int r;

        assert(context);
        assert(executable_fd >= 0);

        if (context->smack_process_label) {
                r = mac_smack_apply_pid(0, context->smack_process_label);
                if (r < 0)
                        return r;
        }
#ifdef SMACK_DEFAULT_PROCESS_LABEL
        else {
                _cleanup_free_ char *exec_label = NULL;

                r = mac_smack_read_fd(executable_fd, SMACK_ATTR_EXEC, &exec_label);
                if (r < 0 && !IN_SET(r, -ENODATA, -EOPNOTSUPP))
                        return r;

                r = mac_smack_apply_pid(0, exec_label ? : SMACK_DEFAULT_PROCESS_LABEL);
                if (r < 0)
                        return r;
        }
#endif

        return 0;
}
#endif

static int compile_bind_mounts(
                const ExecContext *context,
                const ExecParameters *params,
                BindMount **ret_bind_mounts,
                size_t *ret_n_bind_mounts,
                char ***ret_empty_directories) {

        _cleanup_strv_free_ char **empty_directories = NULL;
        BindMount *bind_mounts;
        size_t n, h = 0;
        int r;

        assert(context);
        assert(params);
        assert(ret_bind_mounts);
        assert(ret_n_bind_mounts);
        assert(ret_empty_directories);

        n = context->n_bind_mounts;
        for (ExecDirectoryType t = 0; t < _EXEC_DIRECTORY_TYPE_MAX; t++) {
                if (!params->prefix[t])
                        continue;

                n += strv_length(context->directories[t].paths);
        }

        if (n <= 0) {
                *ret_bind_mounts = NULL;
                *ret_n_bind_mounts = 0;
                *ret_empty_directories = NULL;
                return 0;
        }

        bind_mounts = new(BindMount, n);
        if (!bind_mounts)
                return -ENOMEM;

        for (size_t i = 0; i < context->n_bind_mounts; i++) {
                BindMount *item = context->bind_mounts + i;
                char *s, *d;

                s = strdup(item->source);
                if (!s) {
                        r = -ENOMEM;
                        goto finish;
                }

                d = strdup(item->destination);
                if (!d) {
                        free(s);
                        r = -ENOMEM;
                        goto finish;
                }

                bind_mounts[h++] = (BindMount) {
                        .source = s,
                        .destination = d,
                        .read_only = item->read_only,
                        .recursive = item->recursive,
                        .ignore_enoent = item->ignore_enoent,
                };
        }

        for (ExecDirectoryType t = 0; t < _EXEC_DIRECTORY_TYPE_MAX; t++) {
                char **suffix;

                if (!params->prefix[t])
                        continue;

                if (strv_isempty(context->directories[t].paths))
                        continue;

                if (exec_directory_is_private(context, t) &&
                    !exec_context_with_rootfs(context)) {
                        char *private_root;

                        /* So this is for a dynamic user, and we need to make sure the process can access its own
                         * directory. For that we overmount the usually inaccessible "private" subdirectory with a
                         * tmpfs that makes it accessible and is empty except for the submounts we do this for. */

                        private_root = path_join(params->prefix[t], "private");
                        if (!private_root) {
                                r = -ENOMEM;
                                goto finish;
                        }

                        r = strv_consume(&empty_directories, private_root);
                        if (r < 0)
                                goto finish;
                }

                STRV_FOREACH(suffix, context->directories[t].paths) {
                        char *s, *d;

                        if (exec_directory_is_private(context, t))
                                s = path_join(params->prefix[t], "private", *suffix);
                        else
                                s = path_join(params->prefix[t], *suffix);
                        if (!s) {
                                r = -ENOMEM;
                                goto finish;
                        }

                        if (exec_directory_is_private(context, t) &&
                            exec_context_with_rootfs(context))
                                /* When RootDirectory= or RootImage= are set, then the symbolic link to the private
                                 * directory is not created on the root directory. So, let's bind-mount the directory
                                 * on the 'non-private' place. */
                                d = path_join(params->prefix[t], *suffix);
                        else
                                d = strdup(s);
                        if (!d) {
                                free(s);
                                r = -ENOMEM;
                                goto finish;
                        }

                        bind_mounts[h++] = (BindMount) {
                                .source = s,
                                .destination = d,
                                .read_only = false,
                                .nosuid = context->dynamic_user, /* don't allow suid/sgid when DynamicUser= is on */
                                .recursive = true,
                                .ignore_enoent = false,
                        };
                }
        }

        assert(h == n);

        *ret_bind_mounts = bind_mounts;
        *ret_n_bind_mounts = n;
        *ret_empty_directories = TAKE_PTR(empty_directories);

        return (int) n;

finish:
        bind_mount_free_many(bind_mounts, h);
        return r;
}

static bool insist_on_sandboxing(
                const ExecContext *context,
                const char *root_dir,
                const char *root_image,
                const BindMount *bind_mounts,
                size_t n_bind_mounts) {

        assert(context);
        assert(n_bind_mounts == 0 || bind_mounts);

        /* Checks whether we need to insist on fs namespacing. i.e. whether we have settings configured that
         * would alter the view on the file system beyond making things read-only or invisible, i.e. would
         * rearrange stuff in a way we cannot ignore gracefully. */

        if (context->n_temporary_filesystems > 0)
                return true;

        if (root_dir || root_image)
                return true;

        if (context->n_mount_images > 0)
                return true;

        if (context->dynamic_user)
                return true;

        /* If there are any bind mounts set that don't map back onto themselves, fs namespacing becomes
         * essential. */
        for (size_t i = 0; i < n_bind_mounts; i++)
                if (!path_equal(bind_mounts[i].source, bind_mounts[i].destination))
                        return true;

        if (context->log_namespace)
                return true;

        return false;
}

static int apply_mount_namespace(
                const Unit *u,
                ExecCommandFlags command_flags,
                const ExecContext *context,
                const ExecParameters *params,
                const ExecRuntime *runtime,
                char **error_path) {

        _cleanup_strv_free_ char **empty_directories = NULL;
        const char *tmp_dir = NULL, *var_tmp_dir = NULL;
        const char *root_dir = NULL, *root_image = NULL;
        _cleanup_free_ char *creds_path = NULL, *incoming_dir = NULL, *propagate_dir = NULL;
        NamespaceInfo ns_info;
        bool needs_sandboxing;
        BindMount *bind_mounts = NULL;
        size_t n_bind_mounts = 0;
        int r;

        assert(context);

        if (params->flags & EXEC_APPLY_CHROOT) {
                root_image = context->root_image;

                if (!root_image)
                        root_dir = context->root_directory;
        }

        r = compile_bind_mounts(context, params, &bind_mounts, &n_bind_mounts, &empty_directories);
        if (r < 0)
                return r;

        needs_sandboxing = (params->flags & EXEC_APPLY_SANDBOXING) && !(command_flags & EXEC_COMMAND_FULLY_PRIVILEGED);
        if (needs_sandboxing) {
                /* The runtime struct only contains the parent of the private /tmp,
                 * which is non-accessible to world users. Inside of it there's a /tmp
                 * that is sticky, and that's the one we want to use here.
                 * This does not apply when we are using /run/systemd/empty as fallback. */

                if (context->private_tmp && runtime) {
                        if (streq_ptr(runtime->tmp_dir, RUN_SYSTEMD_EMPTY))
                                tmp_dir = runtime->tmp_dir;
                        else if (runtime->tmp_dir)
                                tmp_dir = strjoina(runtime->tmp_dir, "/tmp");

                        if (streq_ptr(runtime->var_tmp_dir, RUN_SYSTEMD_EMPTY))
                                var_tmp_dir = runtime->var_tmp_dir;
                        else if (runtime->var_tmp_dir)
                                var_tmp_dir = strjoina(runtime->var_tmp_dir, "/tmp");
                }

                ns_info = (NamespaceInfo) {
                        .ignore_protect_paths = false,
                        .private_dev = context->private_devices,
                        .protect_control_groups = context->protect_control_groups,
                        .protect_kernel_tunables = context->protect_kernel_tunables,
                        .protect_kernel_modules = context->protect_kernel_modules,
                        .protect_kernel_logs = context->protect_kernel_logs,
                        .protect_hostname = context->protect_hostname,
                        .mount_apivfs = exec_context_get_effective_mount_apivfs(context),
                        .private_mounts = context->private_mounts,
                        .protect_home = context->protect_home,
                        .protect_system = context->protect_system,
                        .protect_proc = context->protect_proc,
                        .proc_subset = context->proc_subset,
                        .private_ipc = context->private_ipc || context->ipc_namespace_path,
                        /* If NNP is on, we can turn on MS_NOSUID, since it won't have any effect anymore. */
                        .mount_nosuid = context->no_new_privileges && !mac_selinux_use(),
                };
        } else if (!context->dynamic_user && root_dir)
                /*
                 * If DynamicUser=no and RootDirectory= is set then lets pass a relaxed
                 * sandbox info, otherwise enforce it, don't ignore protected paths and
                 * fail if we are enable to apply the sandbox inside the mount namespace.
                 */
                ns_info = (NamespaceInfo) {
                        .ignore_protect_paths = true,
                };
        else
                ns_info = (NamespaceInfo) {};

        if (context->mount_flags == MS_SHARED)
                log_unit_debug(u, "shared mount propagation hidden by other fs namespacing unit settings: ignoring");

        if (exec_context_has_credentials(context) &&
            params->prefix[EXEC_DIRECTORY_RUNTIME] &&
            FLAGS_SET(params->flags, EXEC_WRITE_CREDENTIALS)) {
                creds_path = path_join(params->prefix[EXEC_DIRECTORY_RUNTIME], "credentials", u->id);
                if (!creds_path) {
                        r = -ENOMEM;
                        goto finalize;
                }
        }

        if (MANAGER_IS_SYSTEM(u->manager)) {
                propagate_dir = path_join("/run/systemd/propagate/", u->id);
                if (!propagate_dir) {
                        r = -ENOMEM;
                        goto finalize;
                }

                incoming_dir = strdup("/run/systemd/incoming");
                if (!incoming_dir) {
                        r = -ENOMEM;
                        goto finalize;
                }
        }

        r = setup_namespace(root_dir, root_image, context->root_image_options,
                            &ns_info, context->read_write_paths,
                            needs_sandboxing ? context->read_only_paths : NULL,
                            needs_sandboxing ? context->inaccessible_paths : NULL,
                            needs_sandboxing ? context->exec_paths : NULL,
                            needs_sandboxing ? context->no_exec_paths : NULL,
                            empty_directories,
                            bind_mounts,
                            n_bind_mounts,
                            context->temporary_filesystems,
                            context->n_temporary_filesystems,
                            context->mount_images,
                            context->n_mount_images,
                            tmp_dir,
                            var_tmp_dir,
                            creds_path,
                            context->log_namespace,
                            context->mount_flags,
                            context->root_hash, context->root_hash_size, context->root_hash_path,
                            context->root_hash_sig, context->root_hash_sig_size, context->root_hash_sig_path,
                            context->root_verity,
                            context->extension_images,
                            context->n_extension_images,
                            propagate_dir,
                            incoming_dir,
                            root_dir || root_image ? params->notify_socket : NULL,
                            error_path);

        /* If we couldn't set up the namespace this is probably due to a missing capability. setup_namespace() reports
         * that with a special, recognizable error ENOANO. In this case, silently proceed, but only if exclusively
         * sandboxing options were used, i.e. nothing such as RootDirectory= or BindMount= that would result in a
         * completely different execution environment. */
        if (r == -ENOANO) {
                if (insist_on_sandboxing(
                                    context,
                                    root_dir, root_image,
                                    bind_mounts,
                                    n_bind_mounts)) {
                        log_unit_debug(u, "Failed to set up namespace, and refusing to continue since the selected namespacing options alter mount environment non-trivially.\n"
                                       "Bind mounts: %zu, temporary filesystems: %zu, root directory: %s, root image: %s, dynamic user: %s",
                                       n_bind_mounts, context->n_temporary_filesystems, yes_no(root_dir), yes_no(root_image), yes_no(context->dynamic_user));

                        r = -EOPNOTSUPP;
                } else {
                        log_unit_debug(u, "Failed to set up namespace, assuming containerized execution and ignoring.");
                        r = 0;
                }
        }

finalize:
        bind_mount_free_many(bind_mounts, n_bind_mounts);
        return r;
}

static int apply_working_directory(
                const ExecContext *context,
                const ExecParameters *params,
                const char *home,
                int *exit_status) {

        const char *d, *wd;

        assert(context);
        assert(exit_status);

        if (context->working_directory_home) {

                if (!home) {
                        *exit_status = EXIT_CHDIR;
                        return -ENXIO;
                }

                wd = home;

        } else
                wd = empty_to_root(context->working_directory);

        if (params->flags & EXEC_APPLY_CHROOT)
                d = wd;
        else
                d = prefix_roota(context->root_directory, wd);

        if (chdir(d) < 0 && !context->working_directory_missing_ok) {
                *exit_status = EXIT_CHDIR;
                return -errno;
        }

        return 0;
}

static int apply_root_directory(
                const ExecContext *context,
                const ExecParameters *params,
                const bool needs_mount_ns,
                int *exit_status) {

        assert(context);
        assert(exit_status);

        if (params->flags & EXEC_APPLY_CHROOT)
                if (!needs_mount_ns && context->root_directory)
                        if (chroot(context->root_directory) < 0) {
                                *exit_status = EXIT_CHROOT;
                                return -errno;
                        }

        return 0;
}

static int setup_keyring(
                const Unit *u,
                const ExecContext *context,
                const ExecParameters *p,
                uid_t uid, gid_t gid) {

        key_serial_t keyring;
        int r = 0;
        uid_t saved_uid;
        gid_t saved_gid;

        assert(u);
        assert(context);
        assert(p);

        /* Let's set up a new per-service "session" kernel keyring for each system service. This has the benefit that
         * each service runs with its own keyring shared among all processes of the service, but with no hook-up beyond
         * that scope, and in particular no link to the per-UID keyring. If we don't do this the keyring will be
         * automatically created on-demand and then linked to the per-UID keyring, by the kernel. The kernel's built-in
         * on-demand behaviour is very appropriate for login users, but probably not so much for system services, where
         * UIDs are not necessarily specific to a service but reused (at least in the case of UID 0). */

        if (context->keyring_mode == EXEC_KEYRING_INHERIT)
                return 0;

        /* Acquiring a reference to the user keyring is nasty. We briefly change identity in order to get things set up
         * properly by the kernel. If we don't do that then we can't create it atomically, and that sucks for parallel
         * execution. This mimics what pam_keyinit does, too. Setting up session keyring, to be owned by the right user
         * & group is just as nasty as acquiring a reference to the user keyring. */

        saved_uid = getuid();
        saved_gid = getgid();

        if (gid_is_valid(gid) && gid != saved_gid) {
                if (setregid(gid, -1) < 0)
                        return log_unit_error_errno(u, errno, "Failed to change GID for user keyring: %m");
        }

        if (uid_is_valid(uid) && uid != saved_uid) {
                if (setreuid(uid, -1) < 0) {
                        r = log_unit_error_errno(u, errno, "Failed to change UID for user keyring: %m");
                        goto out;
                }
        }

        keyring = keyctl(KEYCTL_JOIN_SESSION_KEYRING, 0, 0, 0, 0);
        if (keyring == -1) {
                if (errno == ENOSYS)
                        log_unit_debug_errno(u, errno, "Kernel keyring not supported, ignoring.");
                else if (ERRNO_IS_PRIVILEGE(errno))
                        log_unit_debug_errno(u, errno, "Kernel keyring access prohibited, ignoring.");
                else if (errno == EDQUOT)
                        log_unit_debug_errno(u, errno, "Out of kernel keyrings to allocate, ignoring.");
                else
                        r = log_unit_error_errno(u, errno, "Setting up kernel keyring failed: %m");

                goto out;
        }

        /* When requested link the user keyring into the session keyring. */
        if (context->keyring_mode == EXEC_KEYRING_SHARED) {

                if (keyctl(KEYCTL_LINK,
                           KEY_SPEC_USER_KEYRING,
                           KEY_SPEC_SESSION_KEYRING, 0, 0) < 0) {
                        r = log_unit_error_errno(u, errno, "Failed to link user keyring into session keyring: %m");
                        goto out;
                }
        }

        /* Restore uid/gid back */
        if (uid_is_valid(uid) && uid != saved_uid) {
                if (setreuid(saved_uid, -1) < 0) {
                        r = log_unit_error_errno(u, errno, "Failed to change UID back for user keyring: %m");
                        goto out;
                }
        }

        if (gid_is_valid(gid) && gid != saved_gid) {
                if (setregid(saved_gid, -1) < 0)
                        return log_unit_error_errno(u, errno, "Failed to change GID back for user keyring: %m");
        }

        /* Populate they keyring with the invocation ID by default, as original saved_uid. */
        if (!sd_id128_is_null(u->invocation_id)) {
                key_serial_t key;

                key = add_key("user", "invocation_id", &u->invocation_id, sizeof(u->invocation_id), KEY_SPEC_SESSION_KEYRING);
                if (key == -1)
                        log_unit_debug_errno(u, errno, "Failed to add invocation ID to keyring, ignoring: %m");
                else {
                        if (keyctl(KEYCTL_SETPERM, key,
                                   KEY_POS_VIEW|KEY_POS_READ|KEY_POS_SEARCH|
                                   KEY_USR_VIEW|KEY_USR_READ|KEY_USR_SEARCH, 0, 0) < 0)
                                r = log_unit_error_errno(u, errno, "Failed to restrict invocation ID permission: %m");
                }
        }

out:
        /* Revert back uid & gid for the last time, and exit */
        /* no extra logging, as only the first already reported error matters */
        if (getuid() != saved_uid)
                (void) setreuid(saved_uid, -1);

        if (getgid() != saved_gid)
                (void) setregid(saved_gid, -1);

        return r;
}

static void append_socket_pair(int *array, size_t *n, const int pair[static 2]) {
        assert(array);
        assert(n);
        assert(pair);

        if (pair[0] >= 0)
                array[(*n)++] = pair[0];
        if (pair[1] >= 0)
                array[(*n)++] = pair[1];
}

static int close_remaining_fds(
                const ExecParameters *params,
                const ExecRuntime *runtime,
                const DynamicCreds *dcreds,
                int user_lookup_fd,
                int socket_fd,
                const int *fds, size_t n_fds) {

        size_t n_dont_close = 0;
        int dont_close[n_fds + 12];

        assert(params);

        if (params->stdin_fd >= 0)
                dont_close[n_dont_close++] = params->stdin_fd;
        if (params->stdout_fd >= 0)
                dont_close[n_dont_close++] = params->stdout_fd;
        if (params->stderr_fd >= 0)
                dont_close[n_dont_close++] = params->stderr_fd;

        if (socket_fd >= 0)
                dont_close[n_dont_close++] = socket_fd;
        if (n_fds > 0) {
                memcpy(dont_close + n_dont_close, fds, sizeof(int) * n_fds);
                n_dont_close += n_fds;
        }

        if (runtime) {
                append_socket_pair(dont_close, &n_dont_close, runtime->netns_storage_socket);
                append_socket_pair(dont_close, &n_dont_close, runtime->ipcns_storage_socket);
        }

        if (dcreds) {
                if (dcreds->user)
                        append_socket_pair(dont_close, &n_dont_close, dcreds->user->storage_socket);
                if (dcreds->group)
                        append_socket_pair(dont_close, &n_dont_close, dcreds->group->storage_socket);
        }

        if (user_lookup_fd >= 0)
                dont_close[n_dont_close++] = user_lookup_fd;

        return close_all_fds(dont_close, n_dont_close);
}

static int send_user_lookup(
                Unit *unit,
                int user_lookup_fd,
                uid_t uid,
                gid_t gid) {

        assert(unit);

        /* Send the resolved UID/GID to PID 1 after we learnt it. We send a single datagram, containing the UID/GID
         * data as well as the unit name. Note that we suppress sending this if no user/group to resolve was
         * specified. */

        if (user_lookup_fd < 0)
                return 0;

        if (!uid_is_valid(uid) && !gid_is_valid(gid))
                return 0;

        if (writev(user_lookup_fd,
               (struct iovec[]) {
                           IOVEC_INIT(&uid, sizeof(uid)),
                           IOVEC_INIT(&gid, sizeof(gid)),
                           IOVEC_INIT_STRING(unit->id) }, 3) < 0)
                return -errno;

        return 0;
}

static int acquire_home(const ExecContext *c, uid_t uid, const char** home, char **buf) {
        int r;

        assert(c);
        assert(home);
        assert(buf);

        /* If WorkingDirectory=~ is set, try to acquire a usable home directory. */

        if (*home)
                return 0;

        if (!c->working_directory_home)
                return 0;

        r = get_home_dir(buf);
        if (r < 0)
                return r;

        *home = *buf;
        return 1;
}

static int compile_suggested_paths(const ExecContext *c, const ExecParameters *p, char ***ret) {
        _cleanup_strv_free_ char ** list = NULL;
        int r;

        assert(c);
        assert(p);
        assert(ret);

        assert(c->dynamic_user);

        /* Compile a list of paths that it might make sense to read the owning UID from to use as initial candidate for
         * dynamic UID allocation, in order to save us from doing costly recursive chown()s of the special
         * directories. */

        for (ExecDirectoryType t = 0; t < _EXEC_DIRECTORY_TYPE_MAX; t++) {
                char **i;

                if (t == EXEC_DIRECTORY_CONFIGURATION)
                        continue;

                if (!p->prefix[t])
                        continue;

                STRV_FOREACH(i, c->directories[t].paths) {
                        char *e;

                        if (exec_directory_is_private(c, t))
                                e = path_join(p->prefix[t], "private", *i);
                        else
                                e = path_join(p->prefix[t], *i);
                        if (!e)
                                return -ENOMEM;

                        r = strv_consume(&list, e);
                        if (r < 0)
                                return r;
                }
        }

        *ret = TAKE_PTR(list);

        return 0;
}

static int exec_parameters_get_cgroup_path(const ExecParameters *params, char **ret) {
        bool using_subcgroup;
        char *p;

        assert(params);
        assert(ret);

        if (!params->cgroup_path)
                return -EINVAL;

        /* If we are called for a unit where cgroup delegation is on, and the payload created its own populated
         * subcgroup (which we expect it to do, after all it asked for delegation), then we cannot place the control
         * processes started after the main unit's process in the unit's main cgroup because it is now an inner one,
         * and inner cgroups may not contain processes. Hence, if delegation is on, and this is a control process,
         * let's use ".control" as subcgroup instead. Note that we do so only for ExecStartPost=, ExecReload=,
         * ExecStop=, ExecStopPost=, i.e. for the commands where the main process is already forked. For ExecStartPre=
         * this is not necessary, the cgroup is still empty. We distinguish these cases with the EXEC_CONTROL_CGROUP
         * flag, which is only passed for the former statements, not for the latter. */

        using_subcgroup = FLAGS_SET(params->flags, EXEC_CONTROL_CGROUP|EXEC_CGROUP_DELEGATE|EXEC_IS_CONTROL);
        if (using_subcgroup)
                p = path_join(params->cgroup_path, ".control");
        else
                p = strdup(params->cgroup_path);
        if (!p)
                return -ENOMEM;

        *ret = p;
        return using_subcgroup;
}

static int exec_context_cpu_affinity_from_numa(const ExecContext *c, CPUSet *ret) {
        _cleanup_(cpu_set_reset) CPUSet s = {};
        int r;

        assert(c);
        assert(ret);

        if (!c->numa_policy.nodes.set) {
                log_debug("Can't derive CPU affinity mask from NUMA mask because NUMA mask is not set, ignoring");
                return 0;
        }

        r = numa_to_cpu_set(&c->numa_policy, &s);
        if (r < 0)
                return r;

        cpu_set_reset(ret);

        return cpu_set_add_all(ret, &s);
}

bool exec_context_get_cpu_affinity_from_numa(const ExecContext *c) {
        assert(c);

        return c->cpu_affinity_from_numa;
}

static int add_shifted_fd(int *fds, size_t fds_size, size_t *n_fds, int fd, int *ret_fd) {
        int r;

        assert(fds);
        assert(n_fds);
        assert(*n_fds < fds_size);
        assert(ret_fd);

        if (fd < 0) {
                *ret_fd = -1;
                return 0;
        }

        if (fd < 3 + (int) *n_fds) {
                /* Let's move the fd up, so that it's outside of the fd range we will use to store
                 * the fds we pass to the process (or which are closed only during execve). */

                r = fcntl(fd, F_DUPFD_CLOEXEC, 3 + (int) *n_fds);
                if (r < 0)
                        return -errno;

                CLOSE_AND_REPLACE(fd, r);
        }

        *ret_fd = fds[*n_fds] = fd;
        (*n_fds) ++;
        return 1;
}

static int exec_child(
                Unit *unit,
                const ExecCommand *command,
                const ExecContext *context,
                const ExecParameters *params,
                ExecRuntime *runtime,
                DynamicCreds *dcreds,
                int socket_fd,
                const int named_iofds[static 3],
                int *fds,
                size_t n_socket_fds,
                size_t n_storage_fds,
                char **files_env,
                int user_lookup_fd,
                int *exit_status) {

        _cleanup_strv_free_ char **our_env = NULL, **pass_env = NULL, **joined_exec_search_path = NULL, **accum_env = NULL, **replaced_argv = NULL;
        int r, ngids = 0, exec_fd;
        _cleanup_free_ gid_t *supplementary_gids = NULL;
        const char *username = NULL, *groupname = NULL;
        _cleanup_free_ char *home_buffer = NULL;
        const char *home = NULL, *shell = NULL;
        char **final_argv = NULL;
        dev_t journal_stream_dev = 0;
        ino_t journal_stream_ino = 0;
        bool userns_set_up = false;
        bool needs_sandboxing,          /* Do we need to set up full sandboxing? (i.e. all namespacing, all MAC stuff, caps, yadda yadda */
                needs_setuid,           /* Do we need to do the actual setresuid()/setresgid() calls? */
                needs_mount_namespace,  /* Do we need to set up a mount namespace for this kernel? */
                needs_ambient_hack;     /* Do we need to apply the ambient capabilities hack? */
#if HAVE_SELINUX
        _cleanup_free_ char *mac_selinux_context_net = NULL;
        bool use_selinux = false;
#endif
#if ENABLE_SMACK
        bool use_smack = false;
#endif
#if HAVE_APPARMOR
        bool use_apparmor = false;
#endif
        uid_t saved_uid = getuid();
        gid_t saved_gid = getgid();
        uid_t uid = UID_INVALID;
        gid_t gid = GID_INVALID;
        size_t n_fds = n_socket_fds + n_storage_fds, /* fds to pass to the child */
               n_keep_fds; /* total number of fds not to close */
        int secure_bits;
        _cleanup_free_ gid_t *gids_after_pam = NULL;
        int ngids_after_pam = 0;

        assert(unit);
        assert(command);
        assert(context);
        assert(params);
        assert(exit_status);

        rename_process_from_path(command->path);

        /* We reset exactly these signals, since they are the only ones we set to SIG_IGN in the main
         * daemon. All others we leave untouched because we set them to SIG_DFL or a valid handler initially,
         * both of which will be demoted to SIG_DFL. */
        (void) default_signals(SIGNALS_CRASH_HANDLER,
                               SIGNALS_IGNORE);

        if (context->ignore_sigpipe)
                (void) ignore_signals(SIGPIPE);

        r = reset_signal_mask();
        if (r < 0) {
                *exit_status = EXIT_SIGNAL_MASK;
                return log_unit_error_errno(unit, r, "Failed to set process signal mask: %m");
        }

        if (params->idle_pipe)
                do_idle_pipe_dance(params->idle_pipe);

        /* Close fds we don't need very early to make sure we don't block init reexecution because it cannot bind its
         * sockets. Among the fds we close are the logging fds, and we want to keep them closed, so that we don't have
         * any fds open we don't really want open during the transition. In order to make logging work, we switch the
         * log subsystem into open_when_needed mode, so that it reopens the logs on every single log call. */

        log_forget_fds();
        log_set_open_when_needed(true);

        /* In case anything used libc syslog(), close this here, too */
        closelog();

        int keep_fds[n_fds + 3];
        memcpy_safe(keep_fds, fds, n_fds * sizeof(int));
        n_keep_fds = n_fds;

        r = add_shifted_fd(keep_fds, ELEMENTSOF(keep_fds), &n_keep_fds, params->exec_fd, &exec_fd);
        if (r < 0) {
                *exit_status = EXIT_FDS;
                return log_unit_error_errno(unit, r, "Failed to shift fd and set FD_CLOEXEC: %m");
        }

#if HAVE_LIBBPF
        if (MANAGER_IS_SYSTEM(unit->manager) && lsm_bpf_supported()) {
                int bpf_map_fd = -1;

                bpf_map_fd = lsm_bpf_map_restrict_fs_fd(unit);
                if (bpf_map_fd < 0) {
                        *exit_status = EXIT_FDS;
                        return log_unit_error_errno(unit, r, "Failed to get restrict filesystems BPF map fd: %m");
                }

                r = add_shifted_fd(keep_fds, ELEMENTSOF(keep_fds), &n_keep_fds, bpf_map_fd, &bpf_map_fd);
                if (r < 0) {
                        *exit_status = EXIT_FDS;
                        return log_unit_error_errno(unit, r, "Failed to shift fd and set FD_CLOEXEC: %m");
                }
        }
#endif

        r = close_remaining_fds(params, runtime, dcreds, user_lookup_fd, socket_fd, keep_fds, n_keep_fds);
        if (r < 0) {
                *exit_status = EXIT_FDS;
                return log_unit_error_errno(unit, r, "Failed to close unwanted file descriptors: %m");
        }

        if (!context->same_pgrp &&
            setsid() < 0) {
                *exit_status = EXIT_SETSID;
                return log_unit_error_errno(unit, errno, "Failed to create new process session: %m");
        }

        exec_context_tty_reset(context, params);

        if (unit_shall_confirm_spawn(unit)) {
                const char *vc = params->confirm_spawn;
                _cleanup_free_ char *cmdline = NULL;

                cmdline = quote_command_line(command->argv);
                if (!cmdline) {
                        *exit_status = EXIT_MEMORY;
                        return log_oom();
                }

                r = ask_for_confirmation(vc, unit, cmdline);
                if (r != CONFIRM_EXECUTE) {
                        if (r == CONFIRM_PRETEND_SUCCESS) {
                                *exit_status = EXIT_SUCCESS;
                                return 0;
                        }
                        *exit_status = EXIT_CONFIRM;
                        return log_unit_error_errno(unit, SYNTHETIC_ERRNO(ECANCELED),
                                                    "Execution cancelled by the user");
                }
        }

        /* We are about to invoke NSS and PAM modules. Let's tell them what we are doing here, maybe they care. This is
         * used by nss-resolve to disable itself when we are about to start systemd-resolved, to avoid deadlocks. Note
         * that these env vars do not survive the execve(), which means they really only apply to the PAM and NSS
         * invocations themselves. Also note that while we'll only invoke NSS modules involved in user management they
         * might internally call into other NSS modules that are involved in hostname resolution, we never know. */
        if (setenv("SYSTEMD_ACTIVATION_UNIT", unit->id, true) != 0 ||
            setenv("SYSTEMD_ACTIVATION_SCOPE", MANAGER_IS_SYSTEM(unit->manager) ? "system" : "user", true) != 0) {
                *exit_status = EXIT_MEMORY;
                return log_unit_error_errno(unit, errno, "Failed to update environment: %m");
        }

        if (context->dynamic_user && dcreds) {
                _cleanup_strv_free_ char **suggested_paths = NULL;

                /* On top of that, make sure we bypass our own NSS module nss-systemd comprehensively for any NSS
                 * checks, if DynamicUser=1 is used, as we shouldn't create a feedback loop with ourselves here. */
                if (putenv((char*) "SYSTEMD_NSS_DYNAMIC_BYPASS=1") != 0) {
                        *exit_status = EXIT_USER;
                        return log_unit_error_errno(unit, errno, "Failed to update environment: %m");
                }

                r = compile_suggested_paths(context, params, &suggested_paths);
                if (r < 0) {
                        *exit_status = EXIT_MEMORY;
                        return log_oom();
                }

                r = dynamic_creds_realize(dcreds, suggested_paths, &uid, &gid);
                if (r < 0) {
                        *exit_status = EXIT_USER;
                        if (r == -EILSEQ)
                                return log_unit_error_errno(unit, SYNTHETIC_ERRNO(EOPNOTSUPP),
                                                            "Failed to update dynamic user credentials: User or group with specified name already exists.");
                        return log_unit_error_errno(unit, r, "Failed to update dynamic user credentials: %m");
                }

                if (!uid_is_valid(uid)) {
                        *exit_status = EXIT_USER;
                        return log_unit_error_errno(unit, SYNTHETIC_ERRNO(ESRCH), "UID validation failed for \""UID_FMT"\"", uid);
                }

                if (!gid_is_valid(gid)) {
                        *exit_status = EXIT_USER;
                        return log_unit_error_errno(unit, SYNTHETIC_ERRNO(ESRCH), "GID validation failed for \""GID_FMT"\"", gid);
                }

                if (dcreds->user)
                        username = dcreds->user->name;

        } else {
                r = get_fixed_user(context, &username, &uid, &gid, &home, &shell);
                if (r < 0) {
                        *exit_status = EXIT_USER;
                        return log_unit_error_errno(unit, r, "Failed to determine user credentials: %m");
                }

                r = get_fixed_group(context, &groupname, &gid);
                if (r < 0) {
                        *exit_status = EXIT_GROUP;
                        return log_unit_error_errno(unit, r, "Failed to determine group credentials: %m");
                }
        }

        /* Initialize user supplementary groups and get SupplementaryGroups= ones */
        r = get_supplementary_groups(context, username, groupname, gid,
                                     &supplementary_gids, &ngids);
        if (r < 0) {
                *exit_status = EXIT_GROUP;
                return log_unit_error_errno(unit, r, "Failed to determine supplementary groups: %m");
        }

        r = send_user_lookup(unit, user_lookup_fd, uid, gid);
        if (r < 0) {
                *exit_status = EXIT_USER;
                return log_unit_error_errno(unit, r, "Failed to send user credentials to PID1: %m");
        }

        user_lookup_fd = safe_close(user_lookup_fd);

        r = acquire_home(context, uid, &home, &home_buffer);
        if (r < 0) {
                *exit_status = EXIT_CHDIR;
                return log_unit_error_errno(unit, r, "Failed to determine $HOME for user: %m");
        }

        /* If a socket is connected to STDIN/STDOUT/STDERR, we
         * must sure to drop O_NONBLOCK */
        if (socket_fd >= 0)
                (void) fd_nonblock(socket_fd, false);

        /* Journald will try to look-up our cgroup in order to populate _SYSTEMD_CGROUP and _SYSTEMD_UNIT fields.
         * Hence we need to migrate to the target cgroup from init.scope before connecting to journald */
        if (params->cgroup_path) {
                _cleanup_free_ char *p = NULL;

                r = exec_parameters_get_cgroup_path(params, &p);
                if (r < 0) {
                        *exit_status = EXIT_CGROUP;
                        return log_unit_error_errno(unit, r, "Failed to acquire cgroup path: %m");
                }

                r = cg_attach_everywhere(params->cgroup_supported, p, 0, NULL, NULL);
                if (r < 0) {
                        *exit_status = EXIT_CGROUP;
                        return log_unit_error_errno(unit, r, "Failed to attach to cgroup %s: %m", p);
                }
        }

        if (context->network_namespace_path && runtime && runtime->netns_storage_socket[0] >= 0) {
                r = open_shareable_ns_path(runtime->netns_storage_socket, context->network_namespace_path, CLONE_NEWNET);
                if (r < 0) {
                        *exit_status = EXIT_NETWORK;
                        return log_unit_error_errno(unit, r, "Failed to open network namespace path %s: %m", context->network_namespace_path);
                }
        }

        if (context->ipc_namespace_path && runtime && runtime->ipcns_storage_socket[0] >= 0) {
                r = open_shareable_ns_path(runtime->ipcns_storage_socket, context->ipc_namespace_path, CLONE_NEWIPC);
                if (r < 0) {
                        *exit_status = EXIT_NAMESPACE;
                        return log_unit_error_errno(unit, r, "Failed to open IPC namespace path %s: %m", context->ipc_namespace_path);
                }
        }

        r = setup_input(context, params, socket_fd, named_iofds);
        if (r < 0) {
                *exit_status = EXIT_STDIN;
                return log_unit_error_errno(unit, r, "Failed to set up standard input: %m");
        }

        r = setup_output(unit, context, params, STDOUT_FILENO, socket_fd, named_iofds, basename(command->path), uid, gid, &journal_stream_dev, &journal_stream_ino);
        if (r < 0) {
                *exit_status = EXIT_STDOUT;
                return log_unit_error_errno(unit, r, "Failed to set up standard output: %m");
        }

        r = setup_output(unit, context, params, STDERR_FILENO, socket_fd, named_iofds, basename(command->path), uid, gid, &journal_stream_dev, &journal_stream_ino);
        if (r < 0) {
                *exit_status = EXIT_STDERR;
                return log_unit_error_errno(unit, r, "Failed to set up standard error output: %m");
        }

        if (context->oom_score_adjust_set) {
                /* When we can't make this change due to EPERM, then let's silently skip over it. User namespaces
                 * prohibit write access to this file, and we shouldn't trip up over that. */
                r = set_oom_score_adjust(context->oom_score_adjust);
                if (ERRNO_IS_PRIVILEGE(r))
                        log_unit_debug_errno(unit, r, "Failed to adjust OOM setting, assuming containerized execution, ignoring: %m");
                else if (r < 0) {
                        *exit_status = EXIT_OOM_ADJUST;
                        return log_unit_error_errno(unit, r, "Failed to adjust OOM setting: %m");
                }
        }

        if (context->coredump_filter_set) {
                r = set_coredump_filter(context->coredump_filter);
                if (ERRNO_IS_PRIVILEGE(r))
                        log_unit_debug_errno(unit, r, "Failed to adjust coredump_filter, ignoring: %m");
                else if (r < 0)
                        return log_unit_error_errno(unit, r, "Failed to adjust coredump_filter: %m");
        }

        if (context->nice_set) {
                r = setpriority_closest(context->nice);
                if (r < 0)
                        return log_unit_error_errno(unit, r, "Failed to set up process scheduling priority (nice level): %m");
        }

        if (context->cpu_sched_set) {
                struct sched_param param = {
                        .sched_priority = context->cpu_sched_priority,
                };

                r = sched_setscheduler(0,
                                       context->cpu_sched_policy |
                                       (context->cpu_sched_reset_on_fork ?
                                        SCHED_RESET_ON_FORK : 0),
                                       &param);
                if (r < 0) {
                        *exit_status = EXIT_SETSCHEDULER;
                        return log_unit_error_errno(unit, errno, "Failed to set up CPU scheduling: %m");
                }
        }

        if (context->cpu_affinity_from_numa || context->cpu_set.set) {
                _cleanup_(cpu_set_reset) CPUSet converted_cpu_set = {};
                const CPUSet *cpu_set;

                if (context->cpu_affinity_from_numa) {
                        r = exec_context_cpu_affinity_from_numa(context, &converted_cpu_set);
                        if (r < 0) {
                                *exit_status = EXIT_CPUAFFINITY;
                                return log_unit_error_errno(unit, r, "Failed to derive CPU affinity mask from NUMA mask: %m");
                        }

                        cpu_set = &converted_cpu_set;
                } else
                        cpu_set = &context->cpu_set;

                if (sched_setaffinity(0, cpu_set->allocated, cpu_set->set) < 0) {
                        *exit_status = EXIT_CPUAFFINITY;
                        return log_unit_error_errno(unit, errno, "Failed to set up CPU affinity: %m");
                }
        }

        if (mpol_is_valid(numa_policy_get_type(&context->numa_policy))) {
                r = apply_numa_policy(&context->numa_policy);
                if (r == -EOPNOTSUPP)
                        log_unit_debug_errno(unit, r, "NUMA support not available, ignoring.");
                else if (r < 0) {
                        *exit_status = EXIT_NUMA_POLICY;
                        return log_unit_error_errno(unit, r, "Failed to set NUMA memory policy: %m");
                }
        }

        if (context->ioprio_set)
                if (ioprio_set(IOPRIO_WHO_PROCESS, 0, context->ioprio) < 0) {
                        *exit_status = EXIT_IOPRIO;
                        return log_unit_error_errno(unit, errno, "Failed to set up IO scheduling priority: %m");
                }

        if (context->timer_slack_nsec != NSEC_INFINITY)
                if (prctl(PR_SET_TIMERSLACK, context->timer_slack_nsec) < 0) {
                        *exit_status = EXIT_TIMERSLACK;
                        return log_unit_error_errno(unit, errno, "Failed to set up timer slack: %m");
                }

        if (context->personality != PERSONALITY_INVALID) {
                r = safe_personality(context->personality);
                if (r < 0) {
                        *exit_status = EXIT_PERSONALITY;
                        return log_unit_error_errno(unit, r, "Failed to set up execution domain (personality): %m");
                }
        }

        if (context->utmp_id)
                utmp_put_init_process(context->utmp_id, getpid_cached(), getsid(0),
                                      context->tty_path,
                                      context->utmp_mode == EXEC_UTMP_INIT  ? INIT_PROCESS :
                                      context->utmp_mode == EXEC_UTMP_LOGIN ? LOGIN_PROCESS :
                                      USER_PROCESS,
                                      username);

        if (uid_is_valid(uid)) {
                r = chown_terminal(STDIN_FILENO, uid);
                if (r < 0) {
                        *exit_status = EXIT_STDIN;
                        return log_unit_error_errno(unit, r, "Failed to change ownership of terminal: %m");
                }
        }

        /* If delegation is enabled we'll pass ownership of the cgroup to the user of the new process. On cgroup v1
         * this is only about systemd's own hierarchy, i.e. not the controller hierarchies, simply because that's not
         * safe. On cgroup v2 there's only one hierarchy anyway, and delegation is safe there, hence in that case only
         * touch a single hierarchy too. */
        if (params->cgroup_path && context->user && (params->flags & EXEC_CGROUP_DELEGATE)) {
                r = cg_set_access(SYSTEMD_CGROUP_CONTROLLER, params->cgroup_path, uid, gid);
                if (r < 0) {
                        *exit_status = EXIT_CGROUP;
                        return log_unit_error_errno(unit, r, "Failed to adjust control group access: %m");
                }
        }

        for (ExecDirectoryType dt = 0; dt < _EXEC_DIRECTORY_TYPE_MAX; dt++) {
                r = setup_exec_directory(context, params, uid, gid, dt, exit_status);
                if (r < 0)
                        return log_unit_error_errno(unit, r, "Failed to set up special execution directory in %s: %m", params->prefix[dt]);
        }

        if (FLAGS_SET(params->flags, EXEC_WRITE_CREDENTIALS)) {
                r = setup_credentials(context, params, unit->id, uid);
                if (r < 0) {
                        *exit_status = EXIT_CREDENTIALS;
                        return log_unit_error_errno(unit, r, "Failed to set up credentials: %m");
                }
        }

        r = build_environment(
                        unit,
                        context,
                        params,
                        n_fds,
                        home,
                        username,
                        shell,
                        journal_stream_dev,
                        journal_stream_ino,
                        &our_env);
        if (r < 0) {
                *exit_status = EXIT_MEMORY;
                return log_oom();
        }

        r = build_pass_environment(context, &pass_env);
        if (r < 0) {
                *exit_status = EXIT_MEMORY;
                return log_oom();
        }

        /* The PATH variable is set to the default path in params->environment.
         * However, this is overridden if user specified fields have PATH set.
         * The intention is to also override PATH if the user does
         * not specify PATH and the user has specified ExecSearchPath
         */

        if (!strv_isempty(context->exec_search_path)) {
                _cleanup_free_ char *joined = NULL;

                joined = strv_join(context->exec_search_path, ":");
                if (!joined) {
                        *exit_status = EXIT_MEMORY;
                        return log_oom();
                }

                r = strv_env_assign(&joined_exec_search_path, "PATH", joined);
                if (r < 0) {
                        *exit_status = EXIT_MEMORY;
                        return log_oom();
                }
        }

        accum_env = strv_env_merge(params->environment,
                                   our_env,
                                   joined_exec_search_path,
                                   pass_env,
                                   context->environment,
                                   files_env);
        if (!accum_env) {
                *exit_status = EXIT_MEMORY;
                return log_oom();
        }
        accum_env = strv_env_clean(accum_env);

        (void) umask(context->umask);

        r = setup_keyring(unit, context, params, uid, gid);
        if (r < 0) {
                *exit_status = EXIT_KEYRING;
                return log_unit_error_errno(unit, r, "Failed to set up kernel keyring: %m");
        }

        /* We need sandboxing if the caller asked us to apply it and the command isn't explicitly excepted from it */
        needs_sandboxing = (params->flags & EXEC_APPLY_SANDBOXING) && !(command->flags & EXEC_COMMAND_FULLY_PRIVILEGED);

        /* We need the ambient capability hack, if the caller asked us to apply it and the command is marked for it, and the kernel doesn't actually support ambient caps */
        needs_ambient_hack = (params->flags & EXEC_APPLY_SANDBOXING) && (command->flags & EXEC_COMMAND_AMBIENT_MAGIC) && !ambient_capabilities_supported();

        /* We need setresuid() if the caller asked us to apply sandboxing and the command isn't explicitly excepted from either whole sandboxing or just setresuid() itself, and the ambient hack is not desired */
        if (needs_ambient_hack)
                needs_setuid = false;
        else
                needs_setuid = (params->flags & EXEC_APPLY_SANDBOXING) && !(command->flags & (EXEC_COMMAND_FULLY_PRIVILEGED|EXEC_COMMAND_NO_SETUID));

        if (needs_sandboxing) {
                /* MAC enablement checks need to be done before a new mount ns is created, as they rely on /sys being
                 * present. The actual MAC context application will happen later, as late as possible, to avoid
                 * impacting our own code paths. */

#if HAVE_SELINUX
                use_selinux = mac_selinux_use();
#endif
#if ENABLE_SMACK
                use_smack = mac_smack_use();
#endif
#if HAVE_APPARMOR
                use_apparmor = mac_apparmor_use();
#endif
        }

        if (needs_sandboxing) {
                int which_failed;

                /* Let's set the resource limits before we call into PAM, so that pam_limits wins over what
                 * is set here. (See below.) */

                r = setrlimit_closest_all((const struct rlimit* const *) context->rlimit, &which_failed);
                if (r < 0) {
                        *exit_status = EXIT_LIMITS;
                        return log_unit_error_errno(unit, r, "Failed to adjust resource limit RLIMIT_%s: %m", rlimit_to_string(which_failed));
                }
        }

        if (needs_setuid && context->pam_name && username) {
                /* Let's call into PAM after we set up our own idea of resource limits to that pam_limits
                 * wins here. (See above.) */

                /* All fds passed in the fds array will be closed in the pam child process. */
                r = setup_pam(context->pam_name, username, uid, gid, context->tty_path, &accum_env, fds, n_fds);
                if (r < 0) {
                        *exit_status = EXIT_PAM;
                        return log_unit_error_errno(unit, r, "Failed to set up PAM session: %m");
                }

                ngids_after_pam = getgroups_alloc(&gids_after_pam);
                if (ngids_after_pam < 0) {
                        *exit_status = EXIT_MEMORY;
                        return log_unit_error_errno(unit, ngids_after_pam, "Failed to obtain groups after setting up PAM: %m");
                }
        }

        if (needs_sandboxing && context->private_users && !have_effective_cap(CAP_SYS_ADMIN)) {
                /* If we're unprivileged, set up the user namespace first to enable use of the other namespaces.
                 * Users with CAP_SYS_ADMIN can set up user namespaces last because they will be able to
                 * set up the all of the other namespaces (i.e. network, mount, UTS) without a user namespace. */

                userns_set_up = true;
                r = setup_private_users(saved_uid, saved_gid, uid, gid);
                if (r < 0) {
                        *exit_status = EXIT_USER;
                        return log_unit_error_errno(unit, r, "Failed to set up user namespacing for unprivileged user: %m");
                }
        }

        if ((context->private_network || context->network_namespace_path) && runtime && runtime->netns_storage_socket[0] >= 0) {

                if (ns_type_supported(NAMESPACE_NET)) {
                        r = setup_shareable_ns(runtime->netns_storage_socket, CLONE_NEWNET);
                        if (r == -EPERM)
                                log_unit_warning_errno(unit, r,
                                                       "PrivateNetwork=yes is configured, but network namespace setup failed, ignoring: %m");
                        else if (r < 0) {
                                *exit_status = EXIT_NETWORK;
                                return log_unit_error_errno(unit, r, "Failed to set up network namespacing: %m");
                        }
                } else if (context->network_namespace_path) {
                        *exit_status = EXIT_NETWORK;
                        return log_unit_error_errno(unit, SYNTHETIC_ERRNO(EOPNOTSUPP),
                                                    "NetworkNamespacePath= is not supported, refusing.");
                } else
                        log_unit_warning(unit, "PrivateNetwork=yes is configured, but the kernel does not support network namespaces, ignoring.");
        }

        if ((context->private_ipc || context->ipc_namespace_path) && runtime && runtime->ipcns_storage_socket[0] >= 0) {

                if (ns_type_supported(NAMESPACE_IPC)) {
                        r = setup_shareable_ns(runtime->ipcns_storage_socket, CLONE_NEWIPC);
                        if (r == -EPERM)
                                log_unit_warning_errno(unit, r,
                                                       "PrivateIPC=yes is configured, but IPC namespace setup failed, ignoring: %m");
                        else if (r < 0) {
                                *exit_status = EXIT_NAMESPACE;
                                return log_unit_error_errno(unit, r, "Failed to set up IPC namespacing: %m");
                        }
                } else if (context->ipc_namespace_path) {
                        *exit_status = EXIT_NAMESPACE;
                        return log_unit_error_errno(unit, SYNTHETIC_ERRNO(EOPNOTSUPP),
                                                    "IPCNamespacePath= is not supported, refusing.");
                } else
                        log_unit_warning(unit, "PrivateIPC=yes is configured, but the kernel does not support IPC namespaces, ignoring.");
        }

        needs_mount_namespace = exec_needs_mount_namespace(context, params, runtime);
        if (needs_mount_namespace) {
                _cleanup_free_ char *error_path = NULL;

                r = apply_mount_namespace(unit, command->flags, context, params, runtime, &error_path);
                if (r < 0) {
                        *exit_status = EXIT_NAMESPACE;
                        return log_unit_error_errno(unit, r, "Failed to set up mount namespacing%s%s: %m",
                                                    error_path ? ": " : "", strempty(error_path));
                }
        }

        if (needs_sandboxing) {
                r = apply_protect_hostname(unit, context, exit_status);
                if (r < 0)
                        return r;
        }

        /* Drop groups as early as possible.
         * This needs to be done after PrivateDevices=y setup as device nodes should be owned by the host's root.
         * For non-root in a userns, devices will be owned by the user/group before the group change, and nobody. */
        if (needs_setuid) {
                _cleanup_free_ gid_t *gids_to_enforce = NULL;
                int ngids_to_enforce = 0;

                ngids_to_enforce = merge_gid_lists(supplementary_gids,
                                                   ngids,
                                                   gids_after_pam,
                                                   ngids_after_pam,
                                                   &gids_to_enforce);
                if (ngids_to_enforce < 0) {
                        *exit_status = EXIT_MEMORY;
                        return log_unit_error_errno(unit,
                                                    ngids_to_enforce,
                                                    "Failed to merge group lists. Group membership might be incorrect: %m");
                }

                r = enforce_groups(gid, gids_to_enforce, ngids_to_enforce);
                if (r < 0) {
                        *exit_status = EXIT_GROUP;
                        return log_unit_error_errno(unit, r, "Changing group credentials failed: %m");
                }
        }

        /* If the user namespace was not set up above, try to do it now.
         * It's preferred to set up the user namespace later (after all other namespaces) so as not to be
         * restricted by rules pertaining to combining user namspaces with other namespaces (e.g. in the
         * case of mount namespaces being less privileged when the mount point list is copied from a
         * different user namespace). */

        if (needs_sandboxing && context->private_users && !userns_set_up) {
                r = setup_private_users(saved_uid, saved_gid, uid, gid);
                if (r < 0) {
                        *exit_status = EXIT_USER;
                        return log_unit_error_errno(unit, r, "Failed to set up user namespacing: %m");
                }
        }

        /* Now that the mount namespace has been set up and privileges adjusted, let's look for the thing we
         * shall execute. */

        _cleanup_free_ char *executable = NULL;
        _cleanup_close_ int executable_fd = -1;
        r = find_executable_full(command->path, /* root= */ NULL, context->exec_search_path, false, &executable, &executable_fd);
        if (r < 0) {
                if (r != -ENOMEM && (command->flags & EXEC_COMMAND_IGNORE_FAILURE)) {
                        log_unit_struct_errno(unit, LOG_INFO, r,
                                              "MESSAGE_ID=" SD_MESSAGE_SPAWN_FAILED_STR,
                                              LOG_UNIT_INVOCATION_ID(unit),
                                              LOG_UNIT_MESSAGE(unit, "Executable %s missing, skipping: %m",
                                                               command->path),
                                              "EXECUTABLE=%s", command->path);
                        return 0;
                }

                *exit_status = EXIT_EXEC;

                return log_unit_struct_errno(unit, LOG_INFO, r,
                                             "MESSAGE_ID=" SD_MESSAGE_SPAWN_FAILED_STR,
                                             LOG_UNIT_INVOCATION_ID(unit),
                                             LOG_UNIT_MESSAGE(unit, "Failed to locate executable %s: %m",
                                                              command->path),
                                             "EXECUTABLE=%s", command->path);
        }

        r = add_shifted_fd(keep_fds, ELEMENTSOF(keep_fds), &n_keep_fds, executable_fd, &executable_fd);
        if (r < 0) {
                *exit_status = EXIT_FDS;
                return log_unit_error_errno(unit, r, "Failed to shift fd and set FD_CLOEXEC: %m");
        }

#if HAVE_SELINUX
        if (needs_sandboxing && use_selinux && params->selinux_context_net) {
                int fd = -1;

                if (socket_fd >= 0)
                        fd = socket_fd;
                else if (params->n_socket_fds == 1)
                        /* If stdin is not connected to a socket but we are triggered by exactly one socket unit then we
                         * use context from that fd to compute the label. */
                        fd = params->fds[0];

                if (fd >= 0) {
                        r = mac_selinux_get_child_mls_label(fd, executable, context->selinux_context, &mac_selinux_context_net);
                        if (r < 0) {
                                *exit_status = EXIT_SELINUX_CONTEXT;
                                return log_unit_error_errno(unit, r, "Failed to determine SELinux context: %m");
                        }
                }
        }
#endif

        /* We repeat the fd closing here, to make sure that nothing is leaked from the PAM modules. Note that we are
         * more aggressive this time since socket_fd and the netns and ipcns fds we don't need anymore. We do keep the exec_fd
         * however if we have it as we want to keep it open until the final execve(). */

        r = close_all_fds(keep_fds, n_keep_fds);
        if (r >= 0)
                r = shift_fds(fds, n_fds);
        if (r >= 0)
                r = flags_fds(fds, n_socket_fds, n_storage_fds, context->non_blocking);
        if (r < 0) {
                *exit_status = EXIT_FDS;
                return log_unit_error_errno(unit, r, "Failed to adjust passed file descriptors: %m");
        }

        /* At this point, the fds we want to pass to the program are all ready and set up, with O_CLOEXEC turned off
         * and at the right fd numbers. The are no other fds open, with one exception: the exec_fd if it is defined,
         * and it has O_CLOEXEC set, after all we want it to be closed by the execve(), so that our parent knows we
         * came this far. */

        secure_bits = context->secure_bits;

        if (needs_sandboxing) {
                uint64_t bset;

                /* Set the RTPRIO resource limit to 0, but only if nothing else was explicitly
                 * requested. (Note this is placed after the general resource limit initialization, see
                 * above, in order to take precedence.) */
                if (context->restrict_realtime && !context->rlimit[RLIMIT_RTPRIO]) {
                        if (setrlimit(RLIMIT_RTPRIO, &RLIMIT_MAKE_CONST(0)) < 0) {
                                *exit_status = EXIT_LIMITS;
                                return log_unit_error_errno(unit, errno, "Failed to adjust RLIMIT_RTPRIO resource limit: %m");
                        }
                }

#if ENABLE_SMACK
                /* LSM Smack needs the capability CAP_MAC_ADMIN to change the current execution security context of the
                 * process. This is the latest place before dropping capabilities. Other MAC context are set later. */
                if (use_smack) {
                        r = setup_smack(context, executable_fd);
                        if (r < 0) {
                                *exit_status = EXIT_SMACK_PROCESS_LABEL;
                                return log_unit_error_errno(unit, r, "Failed to set SMACK process label: %m");
                        }
                }
#endif

                bset = context->capability_bounding_set;
                /* If the ambient caps hack is enabled (which means the kernel can't do them, and the user asked for
                 * our magic fallback), then let's add some extra caps, so that the service can drop privs of its own,
                 * instead of us doing that */
                if (needs_ambient_hack)
                        bset |= (UINT64_C(1) << CAP_SETPCAP) |
                                (UINT64_C(1) << CAP_SETUID) |
                                (UINT64_C(1) << CAP_SETGID);

                if (!cap_test_all(bset)) {
                        r = capability_bounding_set_drop(bset, false);
                        if (r < 0) {
                                *exit_status = EXIT_CAPABILITIES;
                                return log_unit_error_errno(unit, r, "Failed to drop capabilities: %m");
                        }
                }

                /* Ambient capabilities are cleared during setresuid() (in enforce_user()) even with
                 * keep-caps set.
                 * To be able to raise the ambient capabilities after setresuid() they have to be
                 * added to the inherited set and keep caps has to be set (done in enforce_user()).
                 * After setresuid() the ambient capabilities can be raised as they are present in
                 * the permitted and inhertiable set. However it is possible that someone wants to
                 * set ambient capabilities without changing the user, so we also set the ambient
                 * capabilities here.
                 * The requested ambient capabilities are raised in the inheritable set if the
                 * second argument is true. */
                if (!needs_ambient_hack) {
                        r = capability_ambient_set_apply(context->capability_ambient_set, true);
                        if (r < 0) {
                                *exit_status = EXIT_CAPABILITIES;
                                return log_unit_error_errno(unit, r, "Failed to apply ambient capabilities (before UID change): %m");
                        }
                }
        }

        /* chroot to root directory first, before we lose the ability to chroot */
        r = apply_root_directory(context, params, needs_mount_namespace, exit_status);
        if (r < 0)
                return log_unit_error_errno(unit, r, "Chrooting to the requested root directory failed: %m");

        if (needs_setuid) {
                if (uid_is_valid(uid)) {
                        r = enforce_user(context, uid);
                        if (r < 0) {
                                *exit_status = EXIT_USER;
                                return log_unit_error_errno(unit, r, "Failed to change UID to " UID_FMT ": %m", uid);
                        }

                        if (!needs_ambient_hack &&
                            context->capability_ambient_set != 0) {

                                /* Raise the ambient capabilities after user change. */
                                r = capability_ambient_set_apply(context->capability_ambient_set, false);
                                if (r < 0) {
                                        *exit_status = EXIT_CAPABILITIES;
                                        return log_unit_error_errno(unit, r, "Failed to apply ambient capabilities (after UID change): %m");
                                }
                        }
                }
        }

        /* Apply working directory here, because the working directory might be on NFS and only the user running
         * this service might have the correct privilege to change to the working directory */
        r = apply_working_directory(context, params, home, exit_status);
        if (r < 0)
                return log_unit_error_errno(unit, r, "Changing to the requested working directory failed: %m");

        if (needs_sandboxing) {
                /* Apply other MAC contexts late, but before seccomp syscall filtering, as those should really be last to
                 * influence our own codepaths as little as possible. Moreover, applying MAC contexts usually requires
                 * syscalls that are subject to seccomp filtering, hence should probably be applied before the syscalls
                 * are restricted. */

#if HAVE_SELINUX
                if (use_selinux) {
                        char *exec_context = mac_selinux_context_net ?: context->selinux_context;

                        if (exec_context) {
                                r = setexeccon(exec_context);
                                if (r < 0) {
                                        *exit_status = EXIT_SELINUX_CONTEXT;
                                        return log_unit_error_errno(unit, r, "Failed to change SELinux context to %s: %m", exec_context);
                                }
                        }
                }
#endif

#if HAVE_APPARMOR
                if (use_apparmor && context->apparmor_profile) {
                        r = aa_change_onexec(context->apparmor_profile);
                        if (r < 0 && !context->apparmor_profile_ignore) {
                                *exit_status = EXIT_APPARMOR_PROFILE;
                                return log_unit_error_errno(unit, errno, "Failed to prepare AppArmor profile change to %s: %m", context->apparmor_profile);
                        }
                }
#endif

                /* PR_GET_SECUREBITS is not privileged, while PR_SET_SECUREBITS is. So to suppress potential EPERMs
                 * we'll try not to call PR_SET_SECUREBITS unless necessary. Setting securebits requires
                 * CAP_SETPCAP. */
                if (prctl(PR_GET_SECUREBITS) != secure_bits) {
                        /* CAP_SETPCAP is required to set securebits. This capability is raised into the
                         * effective set here.
                         * The effective set is overwritten during execve  with the following  values:
                         * - ambient set (for non-root processes)
                         * - (inheritable | bounding) set for root processes)
                         *
                         * Hence there is no security impact to raise it in the effective set before execve
                         */
                        r = capability_gain_cap_setpcap(NULL);
                        if (r < 0) {
                                *exit_status = EXIT_CAPABILITIES;
                                return log_unit_error_errno(unit, r, "Failed to gain CAP_SETPCAP for setting secure bits");
                        }
                        if (prctl(PR_SET_SECUREBITS, secure_bits) < 0) {
                                *exit_status = EXIT_SECUREBITS;
                                return log_unit_error_errno(unit, errno, "Failed to set process secure bits: %m");
                        }
                }

                if (context_has_no_new_privileges(context))
                        if (prctl(PR_SET_NO_NEW_PRIVS, 1, 0, 0, 0) < 0) {
                                *exit_status = EXIT_NO_NEW_PRIVILEGES;
                                return log_unit_error_errno(unit, errno, "Failed to disable new privileges: %m");
                        }

#if HAVE_SECCOMP
                r = apply_address_families(unit, context);
                if (r < 0) {
                        *exit_status = EXIT_ADDRESS_FAMILIES;
                        return log_unit_error_errno(unit, r, "Failed to restrict address families: %m");
                }

                r = apply_memory_deny_write_execute(unit, context);
                if (r < 0) {
                        *exit_status = EXIT_SECCOMP;
                        return log_unit_error_errno(unit, r, "Failed to disable writing to executable memory: %m");
                }

                r = apply_restrict_realtime(unit, context);
                if (r < 0) {
                        *exit_status = EXIT_SECCOMP;
                        return log_unit_error_errno(unit, r, "Failed to apply realtime restrictions: %m");
                }

                r = apply_restrict_suid_sgid(unit, context);
                if (r < 0) {
                        *exit_status = EXIT_SECCOMP;
                        return log_unit_error_errno(unit, r, "Failed to apply SUID/SGID restrictions: %m");
                }

                r = apply_restrict_namespaces(unit, context);
                if (r < 0) {
                        *exit_status = EXIT_SECCOMP;
                        return log_unit_error_errno(unit, r, "Failed to apply namespace restrictions: %m");
                }

                r = apply_protect_sysctl(unit, context);
                if (r < 0) {
                        *exit_status = EXIT_SECCOMP;
                        return log_unit_error_errno(unit, r, "Failed to apply sysctl restrictions: %m");
                }

                r = apply_protect_kernel_modules(unit, context);
                if (r < 0) {
                        *exit_status = EXIT_SECCOMP;
                        return log_unit_error_errno(unit, r, "Failed to apply module loading restrictions: %m");
                }

                r = apply_protect_kernel_logs(unit, context);
                if (r < 0) {
                        *exit_status = EXIT_SECCOMP;
                        return log_unit_error_errno(unit, r, "Failed to apply kernel log restrictions: %m");
                }

                r = apply_protect_clock(unit, context);
                if (r < 0) {
                        *exit_status = EXIT_SECCOMP;
                        return log_unit_error_errno(unit, r, "Failed to apply clock restrictions: %m");
                }

                r = apply_private_devices(unit, context);
                if (r < 0) {
                        *exit_status = EXIT_SECCOMP;
                        return log_unit_error_errno(unit, r, "Failed to set up private devices: %m");
                }

                r = apply_syscall_archs(unit, context);
                if (r < 0) {
                        *exit_status = EXIT_SECCOMP;
                        return log_unit_error_errno(unit, r, "Failed to apply syscall architecture restrictions: %m");
                }

                r = apply_lock_personality(unit, context);
                if (r < 0) {
                        *exit_status = EXIT_SECCOMP;
                        return log_unit_error_errno(unit, r, "Failed to lock personalities: %m");
                }

                r = apply_syscall_log(unit, context);
                if (r < 0) {
                        *exit_status = EXIT_SECCOMP;
                        return log_unit_error_errno(unit, r, "Failed to apply system call log filters: %m");
                }

                /* This really should remain the last step before the execve(), to make sure our own code is unaffected
                 * by the filter as little as possible. */
                r = apply_syscall_filter(unit, context, needs_ambient_hack);
                if (r < 0) {
                        *exit_status = EXIT_SECCOMP;
                        return log_unit_error_errno(unit, r, "Failed to apply system call filters: %m");
                }
#endif

#if HAVE_LIBBPF
                r = apply_restrict_filesystems(unit, context);
                if (r < 0) {
                        *exit_status = EXIT_BPF;
                        return log_unit_error_errno(unit, r, "Failed to restrict filesystems: %m");
                }
#endif

        }

        if (!strv_isempty(context->unset_environment)) {
                char **ee = NULL;

                ee = strv_env_delete(accum_env, 1, context->unset_environment);
                if (!ee) {
                        *exit_status = EXIT_MEMORY;
                        return log_oom();
                }

                strv_free_and_replace(accum_env, ee);
        }

        if (!FLAGS_SET(command->flags, EXEC_COMMAND_NO_ENV_EXPAND)) {
                replaced_argv = replace_env_argv(command->argv, accum_env);
                if (!replaced_argv) {
                        *exit_status = EXIT_MEMORY;
                        return log_oom();
                }
                final_argv = replaced_argv;
        } else
                final_argv = command->argv;

        if (DEBUG_LOGGING) {
                _cleanup_free_ char *line = NULL;

                line = quote_command_line(final_argv);
                if (!line) {
                        *exit_status = EXIT_MEMORY;
                        return log_oom();
                }

                log_unit_struct(unit, LOG_DEBUG,
                                "EXECUTABLE=%s", executable,
                                LOG_UNIT_MESSAGE(unit, "Executing: %s", line));
        }

        if (exec_fd >= 0) {
                uint8_t hot = 1;

                /* We have finished with all our initializations. Let's now let the manager know that. From this point
                 * on, if the manager sees POLLHUP on the exec_fd, then execve() was successful. */

                if (write(exec_fd, &hot, sizeof(hot)) < 0) {
                        *exit_status = EXIT_EXEC;
                        return log_unit_error_errno(unit, errno, "Failed to enable exec_fd: %m");
                }
        }

        r = fexecve_or_execve(executable_fd, executable, final_argv, accum_env);

        if (exec_fd >= 0) {
                uint8_t hot = 0;

                /* The execve() failed. This means the exec_fd is still open. Which means we need to tell the manager
                 * that POLLHUP on it no longer means execve() succeeded. */

                if (write(exec_fd, &hot, sizeof(hot)) < 0) {
                        *exit_status = EXIT_EXEC;
                        return log_unit_error_errno(unit, errno, "Failed to disable exec_fd: %m");
                }
        }

        *exit_status = EXIT_EXEC;
        return log_unit_error_errno(unit, r, "Failed to execute %s: %m", executable);
}

static int exec_context_load_environment(const Unit *unit, const ExecContext *c, char ***l);
static int exec_context_named_iofds(const ExecContext *c, const ExecParameters *p, int named_iofds[static 3]);

int exec_spawn(Unit *unit,
               ExecCommand *command,
               const ExecContext *context,
               const ExecParameters *params,
               ExecRuntime *runtime,
               DynamicCreds *dcreds,
               pid_t *ret) {

        int socket_fd, r, named_iofds[3] = { -1, -1, -1 }, *fds = NULL;
        _cleanup_free_ char *subcgroup_path = NULL;
        _cleanup_strv_free_ char **files_env = NULL;
        size_t n_storage_fds = 0, n_socket_fds = 0;
        _cleanup_free_ char *line = NULL;
        pid_t pid;

        assert(unit);
        assert(command);
        assert(context);
        assert(ret);
        assert(params);
        assert(params->fds || (params->n_socket_fds + params->n_storage_fds <= 0));

        if (context->std_input == EXEC_INPUT_SOCKET ||
            context->std_output == EXEC_OUTPUT_SOCKET ||
            context->std_error == EXEC_OUTPUT_SOCKET) {

                if (params->n_socket_fds > 1)
                        return log_unit_error_errno(unit, SYNTHETIC_ERRNO(EINVAL), "Got more than one socket.");

                if (params->n_socket_fds == 0)
                        return log_unit_error_errno(unit, SYNTHETIC_ERRNO(EINVAL), "Got no socket.");

                socket_fd = params->fds[0];
        } else {
                socket_fd = -1;
                fds = params->fds;
                n_socket_fds = params->n_socket_fds;
                n_storage_fds = params->n_storage_fds;
        }

        r = exec_context_named_iofds(context, params, named_iofds);
        if (r < 0)
                return log_unit_error_errno(unit, r, "Failed to load a named file descriptor: %m");

        r = exec_context_load_environment(unit, context, &files_env);
        if (r < 0)
                return log_unit_error_errno(unit, r, "Failed to load environment files: %m");

        line = quote_command_line(command->argv);
        if (!line)
                return log_oom();

        /* Fork with up-to-date SELinux label database, so the child inherits the up-to-date db
           and, until the next SELinux policy changes, we save further reloads in future children. */
        mac_selinux_maybe_reload();

        log_unit_struct(unit, LOG_DEBUG,
                        LOG_UNIT_MESSAGE(unit, "About to execute %s", line),
                        "EXECUTABLE=%s", command->path, /* We won't know the real executable path until we create
                                                           the mount namespace in the child, but we want to log
                                                           from the parent, so we need to use the (possibly
                                                           inaccurate) path here. */
                        LOG_UNIT_INVOCATION_ID(unit));

        if (params->cgroup_path) {
                r = exec_parameters_get_cgroup_path(params, &subcgroup_path);
                if (r < 0)
                        return log_unit_error_errno(unit, r, "Failed to acquire subcgroup path: %m");
                if (r > 0) { /* We are using a child cgroup */
                        r = cg_create(SYSTEMD_CGROUP_CONTROLLER, subcgroup_path);
                        if (r < 0)
                                return log_unit_error_errno(unit, r, "Failed to create control group '%s': %m", subcgroup_path);

                        /* Normally we would not propagate the oomd xattrs to children but since we created this
                         * sub-cgroup internally we should do it. */
                        cgroup_oomd_xattr_apply(unit, subcgroup_path);
                }
        }

        pid = fork();
        if (pid < 0)
                return log_unit_error_errno(unit, errno, "Failed to fork: %m");

        if (pid == 0) {
                int exit_status = EXIT_SUCCESS;

                r = exec_child(unit,
                               command,
                               context,
                               params,
                               runtime,
                               dcreds,
                               socket_fd,
                               named_iofds,
                               fds,
                               n_socket_fds,
                               n_storage_fds,
                               files_env,
                               unit->manager->user_lookup_fds[1],
                               &exit_status);

                if (r < 0) {
                        const char *status =
                                exit_status_to_string(exit_status,
                                                      EXIT_STATUS_LIBC | EXIT_STATUS_SYSTEMD);

                        log_unit_struct_errno(unit, LOG_ERR, r,
                                              "MESSAGE_ID=" SD_MESSAGE_SPAWN_FAILED_STR,
                                              LOG_UNIT_INVOCATION_ID(unit),
                                              LOG_UNIT_MESSAGE(unit, "Failed at step %s spawning %s: %m",
                                                               status, command->path),
                                              "EXECUTABLE=%s", command->path);
                }

                _exit(exit_status);
        }

        log_unit_debug(unit, "Forked %s as "PID_FMT, command->path, pid);

        /* We add the new process to the cgroup both in the child (so that we can be sure that no user code is ever
         * executed outside of the cgroup) and in the parent (so that we can be sure that when we kill the cgroup the
         * process will be killed too). */
        if (subcgroup_path)
                (void) cg_attach(SYSTEMD_CGROUP_CONTROLLER, subcgroup_path, pid);

        exec_status_start(&command->exec_status, pid);

        *ret = pid;
        return 0;
}

void exec_context_init(ExecContext *c) {
        assert(c);

        c->umask = 0022;
        c->ioprio = ioprio_prio_value(IOPRIO_CLASS_BE, 0);
        c->cpu_sched_policy = SCHED_OTHER;
        c->syslog_priority = LOG_DAEMON|LOG_INFO;
        c->syslog_level_prefix = true;
        c->ignore_sigpipe = true;
        c->timer_slack_nsec = NSEC_INFINITY;
        c->personality = PERSONALITY_INVALID;
        for (ExecDirectoryType t = 0; t < _EXEC_DIRECTORY_TYPE_MAX; t++)
                c->directories[t].mode = 0755;
        c->timeout_clean_usec = USEC_INFINITY;
        c->capability_bounding_set = CAP_ALL;
        assert_cc(NAMESPACE_FLAGS_INITIAL != NAMESPACE_FLAGS_ALL);
        c->restrict_namespaces = NAMESPACE_FLAGS_INITIAL;
        c->log_level_max = -1;
#if HAVE_SECCOMP
        c->syscall_errno = SECCOMP_ERROR_NUMBER_KILL;
#endif
        numa_policy_reset(&c->numa_policy);
}

void exec_context_done(ExecContext *c) {
        assert(c);

        c->environment = strv_free(c->environment);
        c->environment_files = strv_free(c->environment_files);
        c->pass_environment = strv_free(c->pass_environment);
        c->unset_environment = strv_free(c->unset_environment);

        rlimit_free_all(c->rlimit);

        for (size_t l = 0; l < 3; l++) {
                c->stdio_fdname[l] = mfree(c->stdio_fdname[l]);
                c->stdio_file[l] = mfree(c->stdio_file[l]);
        }

        c->working_directory = mfree(c->working_directory);
        c->root_directory = mfree(c->root_directory);
        c->root_image = mfree(c->root_image);
        c->root_image_options = mount_options_free_all(c->root_image_options);
        c->root_hash = mfree(c->root_hash);
        c->root_hash_size = 0;
        c->root_hash_path = mfree(c->root_hash_path);
        c->root_hash_sig = mfree(c->root_hash_sig);
        c->root_hash_sig_size = 0;
        c->root_hash_sig_path = mfree(c->root_hash_sig_path);
        c->root_verity = mfree(c->root_verity);
        c->extension_images = mount_image_free_many(c->extension_images, &c->n_extension_images);
        c->tty_path = mfree(c->tty_path);
        c->syslog_identifier = mfree(c->syslog_identifier);
        c->user = mfree(c->user);
        c->group = mfree(c->group);

        c->supplementary_groups = strv_free(c->supplementary_groups);

        c->pam_name = mfree(c->pam_name);

        c->read_only_paths = strv_free(c->read_only_paths);
        c->read_write_paths = strv_free(c->read_write_paths);
        c->inaccessible_paths = strv_free(c->inaccessible_paths);
        c->exec_paths = strv_free(c->exec_paths);
        c->no_exec_paths = strv_free(c->no_exec_paths);
        c->exec_search_path = strv_free(c->exec_search_path);

        bind_mount_free_many(c->bind_mounts, c->n_bind_mounts);
        c->bind_mounts = NULL;
        c->n_bind_mounts = 0;
        temporary_filesystem_free_many(c->temporary_filesystems, c->n_temporary_filesystems);
        c->temporary_filesystems = NULL;
        c->n_temporary_filesystems = 0;
        c->mount_images = mount_image_free_many(c->mount_images, &c->n_mount_images);

        cpu_set_reset(&c->cpu_set);
        numa_policy_reset(&c->numa_policy);

        c->utmp_id = mfree(c->utmp_id);
        c->selinux_context = mfree(c->selinux_context);
        c->apparmor_profile = mfree(c->apparmor_profile);
        c->smack_process_label = mfree(c->smack_process_label);

        c->restrict_filesystems = set_free(c->restrict_filesystems);

        c->syscall_filter = hashmap_free(c->syscall_filter);
        c->syscall_archs = set_free(c->syscall_archs);
        c->address_families = set_free(c->address_families);

        for (ExecDirectoryType t = 0; t < _EXEC_DIRECTORY_TYPE_MAX; t++)
                c->directories[t].paths = strv_free(c->directories[t].paths);

        c->log_level_max = -1;

        exec_context_free_log_extra_fields(c);

        c->log_ratelimit_interval_usec = 0;
        c->log_ratelimit_burst = 0;

        c->stdin_data = mfree(c->stdin_data);
        c->stdin_data_size = 0;

        c->network_namespace_path = mfree(c->network_namespace_path);
        c->ipc_namespace_path = mfree(c->ipc_namespace_path);

        c->log_namespace = mfree(c->log_namespace);

        c->load_credentials = hashmap_free(c->load_credentials);
        c->set_credentials = hashmap_free(c->set_credentials);
}

int exec_context_destroy_runtime_directory(const ExecContext *c, const char *runtime_prefix) {
        char **i;

        assert(c);

        if (!runtime_prefix)
                return 0;

        STRV_FOREACH(i, c->directories[EXEC_DIRECTORY_RUNTIME].paths) {
                _cleanup_free_ char *p = NULL;

                if (exec_directory_is_private(c, EXEC_DIRECTORY_RUNTIME))
                        p = path_join(runtime_prefix, "private", *i);
                else
                        p = path_join(runtime_prefix, *i);
                if (!p)
                        return -ENOMEM;

                /* We execute this synchronously, since we need to be sure this is gone when we start the
                 * service next. */
                (void) rm_rf(p, REMOVE_ROOT);
        }

        return 0;
}

int exec_context_destroy_credentials(const ExecContext *c, const char *runtime_prefix, const char *unit) {
        _cleanup_free_ char *p = NULL;

        assert(c);

        if (!runtime_prefix || !unit)
                return 0;

        p = path_join(runtime_prefix, "credentials", unit);
        if (!p)
                return -ENOMEM;

        /* This is either a tmpfs/ramfs of its own, or a plain directory. Either way, let's first try to
         * unmount it, and afterwards remove the mount point */
        (void) umount2(p, MNT_DETACH|UMOUNT_NOFOLLOW);
        (void) rm_rf(p, REMOVE_ROOT|REMOVE_CHMOD);

        return 0;
}

static void exec_command_done(ExecCommand *c) {
        assert(c);

        c->path = mfree(c->path);
        c->argv = strv_free(c->argv);
}

void exec_command_done_array(ExecCommand *c, size_t n) {
        for (size_t i = 0; i < n; i++)
                exec_command_done(c+i);
}

ExecCommand* exec_command_free_list(ExecCommand *c) {
        ExecCommand *i;

        while ((i = c)) {
                LIST_REMOVE(command, c, i);
                exec_command_done(i);
                free(i);
        }

        return NULL;
}

void exec_command_free_array(ExecCommand **c, size_t n) {
        for (size_t i = 0; i < n; i++)
                c[i] = exec_command_free_list(c[i]);
}

void exec_command_reset_status_array(ExecCommand *c, size_t n) {
        for (size_t i = 0; i < n; i++)
                exec_status_reset(&c[i].exec_status);
}

void exec_command_reset_status_list_array(ExecCommand **c, size_t n) {
        for (size_t i = 0; i < n; i++) {
                ExecCommand *z;

                LIST_FOREACH(command, z, c[i])
                        exec_status_reset(&z->exec_status);
        }
}

typedef struct InvalidEnvInfo {
        const Unit *unit;
        const char *path;
} InvalidEnvInfo;

static void invalid_env(const char *p, void *userdata) {
        InvalidEnvInfo *info = userdata;

        log_unit_error(info->unit, "Ignoring invalid environment assignment '%s': %s", p, info->path);
}

const char* exec_context_fdname(const ExecContext *c, int fd_index) {
        assert(c);

        switch (fd_index) {

        case STDIN_FILENO:
                if (c->std_input != EXEC_INPUT_NAMED_FD)
                        return NULL;

                return c->stdio_fdname[STDIN_FILENO] ?: "stdin";

        case STDOUT_FILENO:
                if (c->std_output != EXEC_OUTPUT_NAMED_FD)
                        return NULL;

                return c->stdio_fdname[STDOUT_FILENO] ?: "stdout";

        case STDERR_FILENO:
                if (c->std_error != EXEC_OUTPUT_NAMED_FD)
                        return NULL;

                return c->stdio_fdname[STDERR_FILENO] ?: "stderr";

        default:
                return NULL;
        }
}

static int exec_context_named_iofds(
                const ExecContext *c,
                const ExecParameters *p,
                int named_iofds[static 3]) {

        size_t targets;
        const char* stdio_fdname[3];
        size_t n_fds;

        assert(c);
        assert(p);
        assert(named_iofds);

        targets = (c->std_input == EXEC_INPUT_NAMED_FD) +
                  (c->std_output == EXEC_OUTPUT_NAMED_FD) +
                  (c->std_error == EXEC_OUTPUT_NAMED_FD);

        for (size_t i = 0; i < 3; i++)
                stdio_fdname[i] = exec_context_fdname(c, i);

        n_fds = p->n_storage_fds + p->n_socket_fds;

        for (size_t i = 0; i < n_fds  && targets > 0; i++)
                if (named_iofds[STDIN_FILENO] < 0 &&
                    c->std_input == EXEC_INPUT_NAMED_FD &&
                    stdio_fdname[STDIN_FILENO] &&
                    streq(p->fd_names[i], stdio_fdname[STDIN_FILENO])) {

                        named_iofds[STDIN_FILENO] = p->fds[i];
                        targets--;

                } else if (named_iofds[STDOUT_FILENO] < 0 &&
                           c->std_output == EXEC_OUTPUT_NAMED_FD &&
                           stdio_fdname[STDOUT_FILENO] &&
                           streq(p->fd_names[i], stdio_fdname[STDOUT_FILENO])) {

                        named_iofds[STDOUT_FILENO] = p->fds[i];
                        targets--;

                } else if (named_iofds[STDERR_FILENO] < 0 &&
                           c->std_error == EXEC_OUTPUT_NAMED_FD &&
                           stdio_fdname[STDERR_FILENO] &&
                           streq(p->fd_names[i], stdio_fdname[STDERR_FILENO])) {

                        named_iofds[STDERR_FILENO] = p->fds[i];
                        targets--;
                }

        return targets == 0 ? 0 : -ENOENT;
}

static int exec_context_load_environment(const Unit *unit, const ExecContext *c, char ***l) {
        char **i, **r = NULL;

        assert(c);
        assert(l);

        STRV_FOREACH(i, c->environment_files) {
                char *fn;
                int k;
                bool ignore = false;
                char **p;
                _cleanup_globfree_ glob_t pglob = {};

                fn = *i;

                if (fn[0] == '-') {
                        ignore = true;
                        fn++;
                }

                if (!path_is_absolute(fn)) {
                        if (ignore)
                                continue;

                        strv_free(r);
                        return -EINVAL;
                }

                /* Filename supports globbing, take all matching files */
                k = safe_glob(fn, 0, &pglob);
                if (k < 0) {
                        if (ignore)
                                continue;

                        strv_free(r);
                        return k;
                }

                /* When we don't match anything, -ENOENT should be returned */
                assert(pglob.gl_pathc > 0);

                for (unsigned n = 0; n < pglob.gl_pathc; n++) {
                        k = load_env_file(NULL, pglob.gl_pathv[n], &p);
                        if (k < 0) {
                                if (ignore)
                                        continue;

                                strv_free(r);
                                return k;
                        }
                        /* Log invalid environment variables with filename */
                        if (p) {
                                InvalidEnvInfo info = {
                                        .unit = unit,
                                        .path = pglob.gl_pathv[n]
                                };

                                p = strv_env_clean_with_callback(p, invalid_env, &info);
                        }

                        if (!r)
                                r = p;
                        else {
                                char **m;

                                m = strv_env_merge(r, p);
                                strv_free(r);
                                strv_free(p);
                                if (!m)
                                        return -ENOMEM;

                                r = m;
                        }
                }
        }

        *l = r;

        return 0;
}

static bool tty_may_match_dev_console(const char *tty) {
        _cleanup_free_ char *resolved = NULL;

        if (!tty)
                return true;

        tty = skip_dev_prefix(tty);

        /* trivial identity? */
        if (streq(tty, "console"))
                return true;

        if (resolve_dev_console(&resolved) < 0)
                return true; /* if we could not resolve, assume it may */

        /* "tty0" means the active VC, so it may be the same sometimes */
        return path_equal(resolved, tty) || (streq(resolved, "tty0") && tty_is_vc(tty));
}

static bool exec_context_may_touch_tty(const ExecContext *ec) {
        assert(ec);

        return ec->tty_reset ||
                ec->tty_vhangup ||
                ec->tty_vt_disallocate ||
                is_terminal_input(ec->std_input) ||
                is_terminal_output(ec->std_output) ||
                is_terminal_output(ec->std_error);
}

bool exec_context_may_touch_console(const ExecContext *ec) {

        return exec_context_may_touch_tty(ec) &&
               tty_may_match_dev_console(exec_context_tty_path(ec));
}

static void strv_fprintf(FILE *f, char **l) {
        char **g;

        assert(f);

        STRV_FOREACH(g, l)
                fprintf(f, " %s", *g);
}

static void strv_dump(FILE* f, const char *prefix, const char *name, char **strv) {
        assert(f);
        assert(prefix);
        assert(name);

        if (!strv_isempty(strv)) {
                fprintf(f, "%s%s:", prefix, name);
                strv_fprintf(f, strv);
                fputs("\n", f);
        }
}

void exec_context_dump(const ExecContext *c, FILE* f, const char *prefix) {
        char **e, **d;
        int r;

        assert(c);
        assert(f);

        prefix = strempty(prefix);

        fprintf(f,
                "%sUMask: %04o\n"
                "%sWorkingDirectory: %s\n"
                "%sRootDirectory: %s\n"
                "%sNonBlocking: %s\n"
                "%sPrivateTmp: %s\n"
                "%sPrivateDevices: %s\n"
                "%sProtectKernelTunables: %s\n"
                "%sProtectKernelModules: %s\n"
                "%sProtectKernelLogs: %s\n"
                "%sProtectClock: %s\n"
                "%sProtectControlGroups: %s\n"
                "%sPrivateNetwork: %s\n"
                "%sPrivateUsers: %s\n"
                "%sProtectHome: %s\n"
                "%sProtectSystem: %s\n"
                "%sMountAPIVFS: %s\n"
                "%sIgnoreSIGPIPE: %s\n"
                "%sMemoryDenyWriteExecute: %s\n"
                "%sRestrictRealtime: %s\n"
                "%sRestrictSUIDSGID: %s\n"
                "%sKeyringMode: %s\n"
                "%sProtectHostname: %s\n"
                "%sProtectProc: %s\n"
                "%sProcSubset: %s\n",
                prefix, c->umask,
                prefix, empty_to_root(c->working_directory),
                prefix, empty_to_root(c->root_directory),
                prefix, yes_no(c->non_blocking),
                prefix, yes_no(c->private_tmp),
                prefix, yes_no(c->private_devices),
                prefix, yes_no(c->protect_kernel_tunables),
                prefix, yes_no(c->protect_kernel_modules),
                prefix, yes_no(c->protect_kernel_logs),
                prefix, yes_no(c->protect_clock),
                prefix, yes_no(c->protect_control_groups),
                prefix, yes_no(c->private_network),
                prefix, yes_no(c->private_users),
                prefix, protect_home_to_string(c->protect_home),
                prefix, protect_system_to_string(c->protect_system),
                prefix, yes_no(exec_context_get_effective_mount_apivfs(c)),
                prefix, yes_no(c->ignore_sigpipe),
                prefix, yes_no(c->memory_deny_write_execute),
                prefix, yes_no(c->restrict_realtime),
                prefix, yes_no(c->restrict_suid_sgid),
                prefix, exec_keyring_mode_to_string(c->keyring_mode),
                prefix, yes_no(c->protect_hostname),
                prefix, protect_proc_to_string(c->protect_proc),
                prefix, proc_subset_to_string(c->proc_subset));

        if (c->root_image)
                fprintf(f, "%sRootImage: %s\n", prefix, c->root_image);

        if (c->root_image_options) {
                MountOptions *o;

                fprintf(f, "%sRootImageOptions:", prefix);
                LIST_FOREACH(mount_options, o, c->root_image_options)
                        if (!isempty(o->options))
                                fprintf(f, " %s:%s",
                                        partition_designator_to_string(o->partition_designator),
                                        o->options);
                fprintf(f, "\n");
        }

        if (c->root_hash) {
                _cleanup_free_ char *encoded = NULL;
                encoded = hexmem(c->root_hash, c->root_hash_size);
                if (encoded)
                        fprintf(f, "%sRootHash: %s\n", prefix, encoded);
        }

        if (c->root_hash_path)
                fprintf(f, "%sRootHash: %s\n", prefix, c->root_hash_path);

        if (c->root_hash_sig) {
                _cleanup_free_ char *encoded = NULL;
                ssize_t len;
                len = base64mem(c->root_hash_sig, c->root_hash_sig_size, &encoded);
                if (len)
                        fprintf(f, "%sRootHashSignature: base64:%s\n", prefix, encoded);
        }

        if (c->root_hash_sig_path)
                fprintf(f, "%sRootHashSignature: %s\n", prefix, c->root_hash_sig_path);

        if (c->root_verity)
                fprintf(f, "%sRootVerity: %s\n", prefix, c->root_verity);

        STRV_FOREACH(e, c->environment)
                fprintf(f, "%sEnvironment: %s\n", prefix, *e);

        STRV_FOREACH(e, c->environment_files)
                fprintf(f, "%sEnvironmentFile: %s\n", prefix, *e);

        STRV_FOREACH(e, c->pass_environment)
                fprintf(f, "%sPassEnvironment: %s\n", prefix, *e);

        STRV_FOREACH(e, c->unset_environment)
                fprintf(f, "%sUnsetEnvironment: %s\n", prefix, *e);

        fprintf(f, "%sRuntimeDirectoryPreserve: %s\n", prefix, exec_preserve_mode_to_string(c->runtime_directory_preserve_mode));

        for (ExecDirectoryType dt = 0; dt < _EXEC_DIRECTORY_TYPE_MAX; dt++) {
                fprintf(f, "%s%sMode: %04o\n", prefix, exec_directory_type_to_string(dt), c->directories[dt].mode);

                STRV_FOREACH(d, c->directories[dt].paths)
                        fprintf(f, "%s%s: %s\n", prefix, exec_directory_type_to_string(dt), *d);
        }

        fprintf(f, "%sTimeoutCleanSec: %s\n", prefix, FORMAT_TIMESPAN(c->timeout_clean_usec, USEC_PER_SEC));

        if (c->nice_set)
                fprintf(f, "%sNice: %i\n", prefix, c->nice);

        if (c->oom_score_adjust_set)
                fprintf(f, "%sOOMScoreAdjust: %i\n", prefix, c->oom_score_adjust);

        if (c->coredump_filter_set)
                fprintf(f, "%sCoredumpFilter: 0x%"PRIx64"\n", prefix, c->coredump_filter);

        for (unsigned i = 0; i < RLIM_NLIMITS; i++)
                if (c->rlimit[i]) {
                        fprintf(f, "%sLimit%s: " RLIM_FMT "\n",
                                prefix, rlimit_to_string(i), c->rlimit[i]->rlim_max);
                        fprintf(f, "%sLimit%sSoft: " RLIM_FMT "\n",
                                prefix, rlimit_to_string(i), c->rlimit[i]->rlim_cur);
                }

        if (c->ioprio_set) {
                _cleanup_free_ char *class_str = NULL;

                r = ioprio_class_to_string_alloc(ioprio_prio_class(c->ioprio), &class_str);
                if (r >= 0)
                        fprintf(f, "%sIOSchedulingClass: %s\n", prefix, class_str);

                fprintf(f, "%sIOPriority: %d\n", prefix, ioprio_prio_data(c->ioprio));
        }

        if (c->cpu_sched_set) {
                _cleanup_free_ char *policy_str = NULL;

                r = sched_policy_to_string_alloc(c->cpu_sched_policy, &policy_str);
                if (r >= 0)
                        fprintf(f, "%sCPUSchedulingPolicy: %s\n", prefix, policy_str);

                fprintf(f,
                        "%sCPUSchedulingPriority: %i\n"
                        "%sCPUSchedulingResetOnFork: %s\n",
                        prefix, c->cpu_sched_priority,
                        prefix, yes_no(c->cpu_sched_reset_on_fork));
        }

        if (c->cpu_set.set) {
                _cleanup_free_ char *affinity = NULL;

                affinity = cpu_set_to_range_string(&c->cpu_set);
                fprintf(f, "%sCPUAffinity: %s\n", prefix, affinity);
        }

        if (mpol_is_valid(numa_policy_get_type(&c->numa_policy))) {
                _cleanup_free_ char *nodes = NULL;

                nodes = cpu_set_to_range_string(&c->numa_policy.nodes);
                fprintf(f, "%sNUMAPolicy: %s\n", prefix, mpol_to_string(numa_policy_get_type(&c->numa_policy)));
                fprintf(f, "%sNUMAMask: %s\n", prefix, strnull(nodes));
        }

        if (c->timer_slack_nsec != NSEC_INFINITY)
                fprintf(f, "%sTimerSlackNSec: "NSEC_FMT "\n", prefix, c->timer_slack_nsec);

        fprintf(f,
                "%sStandardInput: %s\n"
                "%sStandardOutput: %s\n"
                "%sStandardError: %s\n",
                prefix, exec_input_to_string(c->std_input),
                prefix, exec_output_to_string(c->std_output),
                prefix, exec_output_to_string(c->std_error));

        if (c->std_input == EXEC_INPUT_NAMED_FD)
                fprintf(f, "%sStandardInputFileDescriptorName: %s\n", prefix, c->stdio_fdname[STDIN_FILENO]);
        if (c->std_output == EXEC_OUTPUT_NAMED_FD)
                fprintf(f, "%sStandardOutputFileDescriptorName: %s\n", prefix, c->stdio_fdname[STDOUT_FILENO]);
        if (c->std_error == EXEC_OUTPUT_NAMED_FD)
                fprintf(f, "%sStandardErrorFileDescriptorName: %s\n", prefix, c->stdio_fdname[STDERR_FILENO]);

        if (c->std_input == EXEC_INPUT_FILE)
                fprintf(f, "%sStandardInputFile: %s\n", prefix, c->stdio_file[STDIN_FILENO]);
        if (c->std_output == EXEC_OUTPUT_FILE)
                fprintf(f, "%sStandardOutputFile: %s\n", prefix, c->stdio_file[STDOUT_FILENO]);
        if (c->std_output == EXEC_OUTPUT_FILE_APPEND)
                fprintf(f, "%sStandardOutputFileToAppend: %s\n", prefix, c->stdio_file[STDOUT_FILENO]);
        if (c->std_output == EXEC_OUTPUT_FILE_TRUNCATE)
                fprintf(f, "%sStandardOutputFileToTruncate: %s\n", prefix, c->stdio_file[STDOUT_FILENO]);
        if (c->std_error == EXEC_OUTPUT_FILE)
                fprintf(f, "%sStandardErrorFile: %s\n", prefix, c->stdio_file[STDERR_FILENO]);
        if (c->std_error == EXEC_OUTPUT_FILE_APPEND)
                fprintf(f, "%sStandardErrorFileToAppend: %s\n", prefix, c->stdio_file[STDERR_FILENO]);
        if (c->std_error == EXEC_OUTPUT_FILE_TRUNCATE)
                fprintf(f, "%sStandardErrorFileToTruncate: %s\n", prefix, c->stdio_file[STDERR_FILENO]);

        if (c->tty_path)
                fprintf(f,
                        "%sTTYPath: %s\n"
                        "%sTTYReset: %s\n"
                        "%sTTYVHangup: %s\n"
                        "%sTTYVTDisallocate: %s\n",
                        prefix, c->tty_path,
                        prefix, yes_no(c->tty_reset),
                        prefix, yes_no(c->tty_vhangup),
                        prefix, yes_no(c->tty_vt_disallocate));

        if (IN_SET(c->std_output,
                   EXEC_OUTPUT_KMSG,
                   EXEC_OUTPUT_JOURNAL,
                   EXEC_OUTPUT_KMSG_AND_CONSOLE,
                   EXEC_OUTPUT_JOURNAL_AND_CONSOLE) ||
            IN_SET(c->std_error,
                   EXEC_OUTPUT_KMSG,
                   EXEC_OUTPUT_JOURNAL,
                   EXEC_OUTPUT_KMSG_AND_CONSOLE,
                   EXEC_OUTPUT_JOURNAL_AND_CONSOLE)) {

                _cleanup_free_ char *fac_str = NULL, *lvl_str = NULL;

                r = log_facility_unshifted_to_string_alloc(c->syslog_priority >> 3, &fac_str);
                if (r >= 0)
                        fprintf(f, "%sSyslogFacility: %s\n", prefix, fac_str);

                r = log_level_to_string_alloc(LOG_PRI(c->syslog_priority), &lvl_str);
                if (r >= 0)
                        fprintf(f, "%sSyslogLevel: %s\n", prefix, lvl_str);
        }

        if (c->log_level_max >= 0) {
                _cleanup_free_ char *t = NULL;

                (void) log_level_to_string_alloc(c->log_level_max, &t);

                fprintf(f, "%sLogLevelMax: %s\n", prefix, strna(t));
        }

        if (c->log_ratelimit_interval_usec > 0)
                fprintf(f,
                        "%sLogRateLimitIntervalSec: %s\n",
                        prefix, FORMAT_TIMESPAN(c->log_ratelimit_interval_usec, USEC_PER_SEC));

        if (c->log_ratelimit_burst > 0)
                fprintf(f, "%sLogRateLimitBurst: %u\n", prefix, c->log_ratelimit_burst);

        for (size_t j = 0; j < c->n_log_extra_fields; j++) {
                fprintf(f, "%sLogExtraFields: ", prefix);
                fwrite(c->log_extra_fields[j].iov_base,
                       1, c->log_extra_fields[j].iov_len,
                       f);
                fputc('\n', f);
        }

        if (c->log_namespace)
                fprintf(f, "%sLogNamespace: %s\n", prefix, c->log_namespace);

        if (c->secure_bits) {
                _cleanup_free_ char *str = NULL;

                r = secure_bits_to_string_alloc(c->secure_bits, &str);
                if (r >= 0)
                        fprintf(f, "%sSecure Bits: %s\n", prefix, str);
        }

        if (c->capability_bounding_set != CAP_ALL) {
                _cleanup_free_ char *str = NULL;

                r = capability_set_to_string_alloc(c->capability_bounding_set, &str);
                if (r >= 0)
                        fprintf(f, "%sCapabilityBoundingSet: %s\n", prefix, str);
        }

        if (c->capability_ambient_set != 0) {
                _cleanup_free_ char *str = NULL;

                r = capability_set_to_string_alloc(c->capability_ambient_set, &str);
                if (r >= 0)
                        fprintf(f, "%sAmbientCapabilities: %s\n", prefix, str);
        }

        if (c->user)
                fprintf(f, "%sUser: %s\n", prefix, c->user);
        if (c->group)
                fprintf(f, "%sGroup: %s\n", prefix, c->group);

        fprintf(f, "%sDynamicUser: %s\n", prefix, yes_no(c->dynamic_user));

        strv_dump(f, prefix, "SupplementaryGroups", c->supplementary_groups);

        if (c->pam_name)
                fprintf(f, "%sPAMName: %s\n", prefix, c->pam_name);

        strv_dump(f, prefix, "ReadWritePaths", c->read_write_paths);
        strv_dump(f, prefix, "ReadOnlyPaths", c->read_only_paths);
        strv_dump(f, prefix, "InaccessiblePaths", c->inaccessible_paths);
        strv_dump(f, prefix, "ExecPaths", c->exec_paths);
        strv_dump(f, prefix, "NoExecPaths", c->no_exec_paths);
        strv_dump(f, prefix, "ExecSearchPath", c->exec_search_path);

        for (size_t i = 0; i < c->n_bind_mounts; i++)
                fprintf(f, "%s%s: %s%s:%s:%s\n", prefix,
                        c->bind_mounts[i].read_only ? "BindReadOnlyPaths" : "BindPaths",
                        c->bind_mounts[i].ignore_enoent ? "-": "",
                        c->bind_mounts[i].source,
                        c->bind_mounts[i].destination,
                        c->bind_mounts[i].recursive ? "rbind" : "norbind");

        for (size_t i = 0; i < c->n_temporary_filesystems; i++) {
                const TemporaryFileSystem *t = c->temporary_filesystems + i;

                fprintf(f, "%sTemporaryFileSystem: %s%s%s\n", prefix,
                        t->path,
                        isempty(t->options) ? "" : ":",
                        strempty(t->options));
        }

        if (c->utmp_id)
                fprintf(f,
                        "%sUtmpIdentifier: %s\n",
                        prefix, c->utmp_id);

        if (c->selinux_context)
                fprintf(f,
                        "%sSELinuxContext: %s%s\n",
                        prefix, c->selinux_context_ignore ? "-" : "", c->selinux_context);

        if (c->apparmor_profile)
                fprintf(f,
                        "%sAppArmorProfile: %s%s\n",
                        prefix, c->apparmor_profile_ignore ? "-" : "", c->apparmor_profile);

        if (c->smack_process_label)
                fprintf(f,
                        "%sSmackProcessLabel: %s%s\n",
                        prefix, c->smack_process_label_ignore ? "-" : "", c->smack_process_label);

        if (c->personality != PERSONALITY_INVALID)
                fprintf(f,
                        "%sPersonality: %s\n",
                        prefix, strna(personality_to_string(c->personality)));

        fprintf(f,
                "%sLockPersonality: %s\n",
                prefix, yes_no(c->lock_personality));

        if (c->syscall_filter) {
#if HAVE_SECCOMP
                void *id, *val;
                bool first = true;
#endif

                fprintf(f,
                        "%sSystemCallFilter: ",
                        prefix);

                if (!c->syscall_allow_list)
                        fputc('~', f);

#if HAVE_SECCOMP
                HASHMAP_FOREACH_KEY(val, id, c->syscall_filter) {
                        _cleanup_free_ char *name = NULL;
                        const char *errno_name = NULL;
                        int num = PTR_TO_INT(val);

                        if (first)
                                first = false;
                        else
                                fputc(' ', f);

                        name = seccomp_syscall_resolve_num_arch(SCMP_ARCH_NATIVE, PTR_TO_INT(id) - 1);
                        fputs(strna(name), f);

                        if (num >= 0) {
                                errno_name = seccomp_errno_or_action_to_string(num);
                                if (errno_name)
                                        fprintf(f, ":%s", errno_name);
                                else
                                        fprintf(f, ":%d", num);
                        }
                }
#endif

                fputc('\n', f);
        }

        if (c->syscall_archs) {
#if HAVE_SECCOMP
                void *id;
#endif

                fprintf(f,
                        "%sSystemCallArchitectures:",
                        prefix);

#if HAVE_SECCOMP
                SET_FOREACH(id, c->syscall_archs)
                        fprintf(f, " %s", strna(seccomp_arch_to_string(PTR_TO_UINT32(id) - 1)));
#endif
                fputc('\n', f);
        }

        if (exec_context_restrict_namespaces_set(c)) {
                _cleanup_free_ char *s = NULL;

                r = namespace_flags_to_string(c->restrict_namespaces, &s);
                if (r >= 0)
                        fprintf(f, "%sRestrictNamespaces: %s\n",
                                prefix, strna(s));
        }

#if HAVE_LIBBPF
        if (exec_context_restrict_filesystems_set(c))
                SET_FOREACH(e, c->restrict_filesystems)
                        fprintf(f, "%sRestrictFileSystems: %s\n", prefix, *e);
#endif

        if (c->network_namespace_path)
                fprintf(f,
                        "%sNetworkNamespacePath: %s\n",
                        prefix, c->network_namespace_path);

        if (c->syscall_errno > 0) {
#if HAVE_SECCOMP
                const char *errno_name;
#endif

                fprintf(f, "%sSystemCallErrorNumber: ", prefix);

#if HAVE_SECCOMP
                errno_name = seccomp_errno_or_action_to_string(c->syscall_errno);
                if (errno_name)
                        fputs(errno_name, f);
                else
                        fprintf(f, "%d", c->syscall_errno);
#endif
                fputc('\n', f);
        }

        for (size_t i = 0; i < c->n_mount_images; i++) {
                MountOptions *o;

                fprintf(f, "%sMountImages: %s%s:%s", prefix,
                        c->mount_images[i].ignore_enoent ? "-": "",
                        c->mount_images[i].source,
                        c->mount_images[i].destination);
                LIST_FOREACH(mount_options, o, c->mount_images[i].mount_options)
                        fprintf(f, ":%s:%s",
                                partition_designator_to_string(o->partition_designator),
                                strempty(o->options));
                fprintf(f, "\n");
        }

        for (size_t i = 0; i < c->n_extension_images; i++) {
                MountOptions *o;

                fprintf(f, "%sExtensionImages: %s%s", prefix,
                        c->extension_images[i].ignore_enoent ? "-": "",
                        c->extension_images[i].source);
                LIST_FOREACH(mount_options, o, c->extension_images[i].mount_options)
                        fprintf(f, ":%s:%s",
                                partition_designator_to_string(o->partition_designator),
                                strempty(o->options));
                fprintf(f, "\n");
        }
}

bool exec_context_maintains_privileges(const ExecContext *c) {
        assert(c);

        /* Returns true if the process forked off would run under
         * an unchanged UID or as root. */

        if (!c->user)
                return true;

        if (streq(c->user, "root") || streq(c->user, "0"))
                return true;

        return false;
}

int exec_context_get_effective_ioprio(const ExecContext *c) {
        int p;

        assert(c);

        if (c->ioprio_set)
                return c->ioprio;

        p = ioprio_get(IOPRIO_WHO_PROCESS, 0);
        if (p < 0)
                return ioprio_prio_value(IOPRIO_CLASS_BE, 4);

        return p;
}

bool exec_context_get_effective_mount_apivfs(const ExecContext *c) {
        assert(c);

        /* Explicit setting wins */
        if (c->mount_apivfs_set)
                return c->mount_apivfs;

        /* Default to "yes" if root directory or image are specified */
        if (exec_context_with_rootfs(c))
                return true;

        return false;
}

void exec_context_free_log_extra_fields(ExecContext *c) {
        assert(c);

        for (size_t l = 0; l < c->n_log_extra_fields; l++)
                free(c->log_extra_fields[l].iov_base);
        c->log_extra_fields = mfree(c->log_extra_fields);
        c->n_log_extra_fields = 0;
}

void exec_context_revert_tty(ExecContext *c) {
        _cleanup_close_ int fd = -1;
        const char *path;
        struct stat st;
        int r;

        assert(c);

        /* First, reset the TTY (possibly kicking everybody else from the TTY) */
        exec_context_tty_reset(c, NULL);

        /* And then undo what chown_terminal() did earlier. Note that we only do this if we have a path
         * configured. If the TTY was passed to us as file descriptor we assume the TTY is opened and managed
         * by whoever passed it to us and thus knows better when and how to chmod()/chown() it back. */
        if (!exec_context_may_touch_tty(c))
                return;

        path = exec_context_tty_path(c);
        if (!path)
                return;

        fd = open(path, O_PATH|O_CLOEXEC);
        if (fd < 0)
                return (void) log_full_errno(errno == ENOENT ? LOG_DEBUG : LOG_WARNING, errno,
                                             "Failed to open TTY inode of '%s' to adjust ownership/access mode, ignoring: %m",
                                             path);

        if (fstat(fd, &st) < 0)
                return (void) log_warning_errno(errno, "Failed to stat TTY '%s', ignoring: %m", path);

        /* Let's add a superficial check that we only do this for stuff that looks like a TTY. We only check
         * if things are a character device, since a proper check either means we'd have to open the TTY and
         * use isatty(), but we'd rather not do that since opening TTYs comes with all kinds of side-effects
         * and is slow. Or we'd have to hardcode dev_t major information, which we'd rather avoid. Why bother
         * with this at all? → https://github.com/systemd/systemd/issues/19213 */
        if (!S_ISCHR(st.st_mode))
                return log_warning("Configured TTY '%s' is not actually a character device, ignoring.", path);

        r = fchmod_and_chown(fd, TTY_MODE, 0, TTY_GID);
        if (r < 0)
                log_warning_errno(r, "Failed to reset TTY ownership/access mode of %s, ignoring: %m", path);
}

int exec_context_get_clean_directories(
                ExecContext *c,
                char **prefix,
                ExecCleanMask mask,
                char ***ret) {

        _cleanup_strv_free_ char **l = NULL;
        int r;

        assert(c);
        assert(prefix);
        assert(ret);

        for (ExecDirectoryType t = 0; t < _EXEC_DIRECTORY_TYPE_MAX; t++) {
                char **i;

                if (!FLAGS_SET(mask, 1U << t))
                        continue;

                if (!prefix[t])
                        continue;

                STRV_FOREACH(i, c->directories[t].paths) {
                        char *j;

                        j = path_join(prefix[t], *i);
                        if (!j)
                                return -ENOMEM;

                        r = strv_consume(&l, j);
                        if (r < 0)
                                return r;

                        /* Also remove private directories unconditionally. */
                        if (t != EXEC_DIRECTORY_CONFIGURATION) {
                                j = path_join(prefix[t], "private", *i);
                                if (!j)
                                        return -ENOMEM;

                                r = strv_consume(&l, j);
                                if (r < 0)
                                        return r;
                        }
                }
        }

        *ret = TAKE_PTR(l);
        return 0;
}

int exec_context_get_clean_mask(ExecContext *c, ExecCleanMask *ret) {
        ExecCleanMask mask = 0;

        assert(c);
        assert(ret);

        for (ExecDirectoryType t = 0; t < _EXEC_DIRECTORY_TYPE_MAX; t++)
                if (!strv_isempty(c->directories[t].paths))
                        mask |= 1U << t;

        *ret = mask;
        return 0;
}

void exec_status_start(ExecStatus *s, pid_t pid) {
        assert(s);

        *s = (ExecStatus) {
                .pid = pid,
        };

        dual_timestamp_get(&s->start_timestamp);
}

void exec_status_exit(ExecStatus *s, const ExecContext *context, pid_t pid, int code, int status) {
        assert(s);

        if (s->pid != pid)
                *s = (ExecStatus) {
                        .pid = pid,
                };

        dual_timestamp_get(&s->exit_timestamp);

        s->code = code;
        s->status = status;

        if (context && context->utmp_id)
                (void) utmp_put_dead_process(context->utmp_id, pid, code, status);
}

void exec_status_reset(ExecStatus *s) {
        assert(s);

        *s = (ExecStatus) {};
}

void exec_status_dump(const ExecStatus *s, FILE *f, const char *prefix) {
        assert(s);
        assert(f);

        if (s->pid <= 0)
                return;

        prefix = strempty(prefix);

        fprintf(f,
                "%sPID: "PID_FMT"\n",
                prefix, s->pid);

        if (dual_timestamp_is_set(&s->start_timestamp))
                fprintf(f,
                        "%sStart Timestamp: %s\n",
                        prefix, FORMAT_TIMESTAMP(s->start_timestamp.realtime));

        if (dual_timestamp_is_set(&s->exit_timestamp))
                fprintf(f,
                        "%sExit Timestamp: %s\n"
                        "%sExit Code: %s\n"
                        "%sExit Status: %i\n",
                        prefix, FORMAT_TIMESTAMP(s->exit_timestamp.realtime),
                        prefix, sigchld_code_to_string(s->code),
                        prefix, s->status);
}

static void exec_command_dump(ExecCommand *c, FILE *f, const char *prefix) {
        _cleanup_free_ char *cmd = NULL;
        const char *prefix2;

        assert(c);
        assert(f);

        prefix = strempty(prefix);
        prefix2 = strjoina(prefix, "\t");

        cmd = quote_command_line(c->argv);
        fprintf(f,
                "%sCommand Line: %s\n",
                prefix, cmd ? cmd : strerror_safe(ENOMEM));

        exec_status_dump(&c->exec_status, f, prefix2);
}

void exec_command_dump_list(ExecCommand *c, FILE *f, const char *prefix) {
        assert(f);

        prefix = strempty(prefix);

        LIST_FOREACH(command, c, c)
                exec_command_dump(c, f, prefix);
}

void exec_command_append_list(ExecCommand **l, ExecCommand *e) {
        ExecCommand *end;

        assert(l);
        assert(e);

        if (*l) {
                /* It's kind of important, that we keep the order here */
                LIST_FIND_TAIL(command, *l, end);
                LIST_INSERT_AFTER(command, *l, end, e);
        } else
              *l = e;
}

int exec_command_set(ExecCommand *c, const char *path, ...) {
        va_list ap;
        char **l, *p;

        assert(c);
        assert(path);

        va_start(ap, path);
        l = strv_new_ap(path, ap);
        va_end(ap);

        if (!l)
                return -ENOMEM;

        p = strdup(path);
        if (!p) {
                strv_free(l);
                return -ENOMEM;
        }

        free_and_replace(c->path, p);

        return strv_free_and_replace(c->argv, l);
}

int exec_command_append(ExecCommand *c, const char *path, ...) {
        _cleanup_strv_free_ char **l = NULL;
        va_list ap;
        int r;

        assert(c);
        assert(path);

        va_start(ap, path);
        l = strv_new_ap(path, ap);
        va_end(ap);

        if (!l)
                return -ENOMEM;

        r = strv_extend_strv(&c->argv, l, false);
        if (r < 0)
                return r;

        return 0;
}

static void *remove_tmpdir_thread(void *p) {
        _cleanup_free_ char *path = p;

        (void) rm_rf(path, REMOVE_ROOT|REMOVE_PHYSICAL);
        return NULL;
}

static ExecRuntime* exec_runtime_free(ExecRuntime *rt, bool destroy) {
        int r;

        if (!rt)
                return NULL;

        if (rt->manager)
                (void) hashmap_remove(rt->manager->exec_runtime_by_id, rt->id);

        /* When destroy is true, then rm_rf tmp_dir and var_tmp_dir. */

        if (destroy && rt->tmp_dir && !streq(rt->tmp_dir, RUN_SYSTEMD_EMPTY)) {
                log_debug("Spawning thread to nuke %s", rt->tmp_dir);

                r = asynchronous_job(remove_tmpdir_thread, rt->tmp_dir);
                if (r < 0)
                        log_warning_errno(r, "Failed to nuke %s: %m", rt->tmp_dir);
                else
                        rt->tmp_dir = NULL;
        }

        if (destroy && rt->var_tmp_dir && !streq(rt->var_tmp_dir, RUN_SYSTEMD_EMPTY)) {
                log_debug("Spawning thread to nuke %s", rt->var_tmp_dir);

                r = asynchronous_job(remove_tmpdir_thread, rt->var_tmp_dir);
                if (r < 0)
                        log_warning_errno(r, "Failed to nuke %s: %m", rt->var_tmp_dir);
                else
                        rt->var_tmp_dir = NULL;
        }

        rt->id = mfree(rt->id);
        rt->tmp_dir = mfree(rt->tmp_dir);
        rt->var_tmp_dir = mfree(rt->var_tmp_dir);
        safe_close_pair(rt->netns_storage_socket);
        safe_close_pair(rt->ipcns_storage_socket);
        return mfree(rt);
}

static void exec_runtime_freep(ExecRuntime **rt) {
        (void) exec_runtime_free(*rt, false);
}

static int exec_runtime_allocate(ExecRuntime **ret, const char *id) {
        _cleanup_free_ char *id_copy = NULL;
        ExecRuntime *n;

        assert(ret);

        id_copy = strdup(id);
        if (!id_copy)
                return -ENOMEM;

        n = new(ExecRuntime, 1);
        if (!n)
                return -ENOMEM;

        *n = (ExecRuntime) {
                .id = TAKE_PTR(id_copy),
                .netns_storage_socket = { -1, -1 },
                .ipcns_storage_socket = { -1, -1 },
        };

        *ret = n;
        return 0;
}

static int exec_runtime_add(
                Manager *m,
                const char *id,
                char **tmp_dir,
                char **var_tmp_dir,
                int netns_storage_socket[2],
                int ipcns_storage_socket[2],
                ExecRuntime **ret) {

        _cleanup_(exec_runtime_freep) ExecRuntime *rt = NULL;
        int r;

        assert(m);
        assert(id);

        /* tmp_dir, var_tmp_dir, {net,ipc}ns_storage_socket fds are donated on success */

        r = exec_runtime_allocate(&rt, id);
        if (r < 0)
                return r;

        r = hashmap_ensure_put(&m->exec_runtime_by_id, &string_hash_ops, rt->id, rt);
        if (r < 0)
                return r;

        assert(!!rt->tmp_dir == !!rt->var_tmp_dir); /* We require both to be set together */
        rt->tmp_dir = TAKE_PTR(*tmp_dir);
        rt->var_tmp_dir = TAKE_PTR(*var_tmp_dir);

        if (netns_storage_socket) {
                rt->netns_storage_socket[0] = TAKE_FD(netns_storage_socket[0]);
                rt->netns_storage_socket[1] = TAKE_FD(netns_storage_socket[1]);
        }

        if (ipcns_storage_socket) {
                rt->ipcns_storage_socket[0] = TAKE_FD(ipcns_storage_socket[0]);
                rt->ipcns_storage_socket[1] = TAKE_FD(ipcns_storage_socket[1]);
        }

        rt->manager = m;

        if (ret)
                *ret = rt;
        /* do not remove created ExecRuntime object when the operation succeeds. */
        TAKE_PTR(rt);
        return 0;
}

static int exec_runtime_make(
                Manager *m,
                const ExecContext *c,
                const char *id,
                ExecRuntime **ret) {

        _cleanup_(namespace_cleanup_tmpdirp) char *tmp_dir = NULL, *var_tmp_dir = NULL;
        _cleanup_close_pair_ int netns_storage_socket[2] = { -1, -1 }, ipcns_storage_socket[2] = { -1, -1 };
        int r;

        assert(m);
        assert(c);
        assert(id);

        /* It is not necessary to create ExecRuntime object. */
        if (!c->private_network && !c->private_ipc && !c->private_tmp && !c->network_namespace_path) {
                *ret = NULL;
                return 0;
        }

        if (c->private_tmp &&
            !(prefixed_path_strv_contains(c->inaccessible_paths, "/tmp") &&
              (prefixed_path_strv_contains(c->inaccessible_paths, "/var/tmp") ||
               prefixed_path_strv_contains(c->inaccessible_paths, "/var")))) {
                r = setup_tmp_dirs(id, &tmp_dir, &var_tmp_dir);
                if (r < 0)
                        return r;
        }

        if (c->private_network || c->network_namespace_path) {
                if (socketpair(AF_UNIX, SOCK_DGRAM|SOCK_CLOEXEC, 0, netns_storage_socket) < 0)
                        return -errno;
        }

        if (c->private_ipc || c->ipc_namespace_path) {
                if (socketpair(AF_UNIX, SOCK_DGRAM|SOCK_CLOEXEC, 0, ipcns_storage_socket) < 0)
                        return -errno;
        }

        r = exec_runtime_add(m, id, &tmp_dir, &var_tmp_dir, netns_storage_socket, ipcns_storage_socket, ret);
        if (r < 0)
                return r;

        return 1;
}

int exec_runtime_acquire(Manager *m, const ExecContext *c, const char *id, bool create, ExecRuntime **ret) {
        ExecRuntime *rt;
        int r;

        assert(m);
        assert(id);
        assert(ret);

        rt = hashmap_get(m->exec_runtime_by_id, id);
        if (rt)
                /* We already have an ExecRuntime object, let's increase the ref count and reuse it */
                goto ref;

        if (!create) {
                *ret = NULL;
                return 0;
        }

        /* If not found, then create a new object. */
        r = exec_runtime_make(m, c, id, &rt);
        if (r < 0)
                return r;
        if (r == 0) {
                /* When r == 0, it is not necessary to create ExecRuntime object. */
                *ret = NULL;
                return 0;
        }

ref:
        /* increment reference counter. */
        rt->n_ref++;
        *ret = rt;
        return 1;
}

ExecRuntime *exec_runtime_unref(ExecRuntime *rt, bool destroy) {
        if (!rt)
                return NULL;

        assert(rt->n_ref > 0);

        rt->n_ref--;
        if (rt->n_ref > 0)
                return NULL;

        return exec_runtime_free(rt, destroy);
}

int exec_runtime_serialize(const Manager *m, FILE *f, FDSet *fds) {
        ExecRuntime *rt;

        assert(m);
        assert(f);
        assert(fds);

        HASHMAP_FOREACH(rt, m->exec_runtime_by_id) {
                fprintf(f, "exec-runtime=%s", rt->id);

                if (rt->tmp_dir)
                        fprintf(f, " tmp-dir=%s", rt->tmp_dir);

                if (rt->var_tmp_dir)
                        fprintf(f, " var-tmp-dir=%s", rt->var_tmp_dir);

                if (rt->netns_storage_socket[0] >= 0) {
                        int copy;

                        copy = fdset_put_dup(fds, rt->netns_storage_socket[0]);
                        if (copy < 0)
                                return copy;

                        fprintf(f, " netns-socket-0=%i", copy);
                }

                if (rt->netns_storage_socket[1] >= 0) {
                        int copy;

                        copy = fdset_put_dup(fds, rt->netns_storage_socket[1]);
                        if (copy < 0)
                                return copy;

                        fprintf(f, " netns-socket-1=%i", copy);
                }

                if (rt->ipcns_storage_socket[0] >= 0) {
                        int copy;

                        copy = fdset_put_dup(fds, rt->ipcns_storage_socket[0]);
                        if (copy < 0)
                                return copy;

                        fprintf(f, " ipcns-socket-0=%i", copy);
                }

                if (rt->ipcns_storage_socket[1] >= 0) {
                        int copy;

                        copy = fdset_put_dup(fds, rt->ipcns_storage_socket[1]);
                        if (copy < 0)
                                return copy;

                        fprintf(f, " ipcns-socket-1=%i", copy);
                }

                fputc('\n', f);
        }

        return 0;
}

int exec_runtime_deserialize_compat(Unit *u, const char *key, const char *value, FDSet *fds) {
        _cleanup_(exec_runtime_freep) ExecRuntime *rt_create = NULL;
        ExecRuntime *rt;
        int r;

        /* This is for the migration from old (v237 or earlier) deserialization text.
         * Due to the bug #7790, this may not work with the units that use JoinsNamespaceOf=.
         * Even if the ExecRuntime object originally created by the other unit, we cannot judge
         * so or not from the serialized text, then we always creates a new object owned by this. */

        assert(u);
        assert(key);
        assert(value);

        /* Manager manages ExecRuntime objects by the unit id.
         * So, we omit the serialized text when the unit does not have id (yet?)... */
        if (isempty(u->id)) {
                log_unit_debug(u, "Invocation ID not found. Dropping runtime parameter.");
                return 0;
        }

        if (hashmap_ensure_allocated(&u->manager->exec_runtime_by_id, &string_hash_ops) < 0)
                return log_oom();

        rt = hashmap_get(u->manager->exec_runtime_by_id, u->id);
        if (!rt) {
                if (exec_runtime_allocate(&rt_create, u->id) < 0)
                        return log_oom();

                rt = rt_create;
        }

        if (streq(key, "tmp-dir")) {
                if (free_and_strdup_warn(&rt->tmp_dir, value) < 0)
                        return -ENOMEM;

        } else if (streq(key, "var-tmp-dir")) {
                if (free_and_strdup_warn(&rt->var_tmp_dir, value) < 0)
                        return -ENOMEM;

        } else if (streq(key, "netns-socket-0")) {
                int fd;

                if (safe_atoi(value, &fd) < 0 || !fdset_contains(fds, fd)) {
                        log_unit_debug(u, "Failed to parse netns socket value: %s", value);
                        return 0;
                }

                safe_close(rt->netns_storage_socket[0]);
                rt->netns_storage_socket[0] = fdset_remove(fds, fd);

        } else if (streq(key, "netns-socket-1")) {
                int fd;

                if (safe_atoi(value, &fd) < 0 || !fdset_contains(fds, fd)) {
                        log_unit_debug(u, "Failed to parse netns socket value: %s", value);
                        return 0;
                }

                safe_close(rt->netns_storage_socket[1]);
                rt->netns_storage_socket[1] = fdset_remove(fds, fd);

        } else
                return 0;

        /* If the object is newly created, then put it to the hashmap which manages ExecRuntime objects. */
        if (rt_create) {
                r = hashmap_put(u->manager->exec_runtime_by_id, rt_create->id, rt_create);
                if (r < 0) {
                        log_unit_debug_errno(u, r, "Failed to put runtime parameter to manager's storage: %m");
                        return 0;
                }

                rt_create->manager = u->manager;

                /* Avoid cleanup */
                TAKE_PTR(rt_create);
        }

        return 1;
}

int exec_runtime_deserialize_one(Manager *m, const char *value, FDSet *fds) {
        _cleanup_free_ char *tmp_dir = NULL, *var_tmp_dir = NULL;
        char *id = NULL;
        int r, netns_fdpair[] = {-1, -1}, ipcns_fdpair[] = {-1, -1};
        const char *p, *v = value;
        size_t n;

        assert(m);
        assert(value);
        assert(fds);

        n = strcspn(v, " ");
        id = strndupa_safe(v, n);
        if (v[n] != ' ')
                goto finalize;
        p = v + n + 1;

        v = startswith(p, "tmp-dir=");
        if (v) {
                n = strcspn(v, " ");
                tmp_dir = strndup(v, n);
                if (!tmp_dir)
                        return log_oom();
                if (v[n] != ' ')
                        goto finalize;
                p = v + n + 1;
        }

        v = startswith(p, "var-tmp-dir=");
        if (v) {
                n = strcspn(v, " ");
                var_tmp_dir = strndup(v, n);
                if (!var_tmp_dir)
                        return log_oom();
                if (v[n] != ' ')
                        goto finalize;
                p = v + n + 1;
        }

        v = startswith(p, "netns-socket-0=");
        if (v) {
                char *buf;

                n = strcspn(v, " ");
                buf = strndupa_safe(v, n);

                r = safe_atoi(buf, &netns_fdpair[0]);
                if (r < 0)
                        return log_debug_errno(r, "Unable to parse exec-runtime specification netns-socket-0=%s: %m", buf);
                if (!fdset_contains(fds, netns_fdpair[0]))
                        return log_debug_errno(SYNTHETIC_ERRNO(EBADF),
                                               "exec-runtime specification netns-socket-0= refers to unknown fd %d: %m", netns_fdpair[0]);
                netns_fdpair[0] = fdset_remove(fds, netns_fdpair[0]);
                if (v[n] != ' ')
                        goto finalize;
                p = v + n + 1;
        }

        v = startswith(p, "netns-socket-1=");
        if (v) {
                char *buf;

                n = strcspn(v, " ");
                buf = strndupa_safe(v, n);

                r = safe_atoi(buf, &netns_fdpair[1]);
                if (r < 0)
                        return log_debug_errno(r, "Unable to parse exec-runtime specification netns-socket-1=%s: %m", buf);
                if (!fdset_contains(fds, netns_fdpair[1]))
                        return log_debug_errno(SYNTHETIC_ERRNO(EBADF),
                                               "exec-runtime specification netns-socket-1= refers to unknown fd %d: %m", netns_fdpair[1]);
                netns_fdpair[1] = fdset_remove(fds, netns_fdpair[1]);
                if (v[n] != ' ')
                        goto finalize;
                p = v + n + 1;
        }

        v = startswith(p, "ipcns-socket-0=");
        if (v) {
                char *buf;

                n = strcspn(v, " ");
                buf = strndupa_safe(v, n);

                r = safe_atoi(buf, &ipcns_fdpair[0]);
                if (r < 0)
                        return log_debug_errno(r, "Unable to parse exec-runtime specification ipcns-socket-0=%s: %m", buf);
                if (!fdset_contains(fds, ipcns_fdpair[0]))
                        return log_debug_errno(SYNTHETIC_ERRNO(EBADF),
                                               "exec-runtime specification ipcns-socket-0= refers to unknown fd %d: %m", ipcns_fdpair[0]);
                ipcns_fdpair[0] = fdset_remove(fds, ipcns_fdpair[0]);
                if (v[n] != ' ')
                        goto finalize;
                p = v + n + 1;
        }

        v = startswith(p, "ipcns-socket-1=");
        if (v) {
                char *buf;

                n = strcspn(v, " ");
                buf = strndupa_safe(v, n);

                r = safe_atoi(buf, &ipcns_fdpair[1]);
                if (r < 0)
                        return log_debug_errno(r, "Unable to parse exec-runtime specification ipcns-socket-1=%s: %m", buf);
                if (!fdset_contains(fds, ipcns_fdpair[1]))
                        return log_debug_errno(SYNTHETIC_ERRNO(EBADF),
                                               "exec-runtime specification ipcns-socket-1= refers to unknown fd %d: %m", ipcns_fdpair[1]);
                ipcns_fdpair[1] = fdset_remove(fds, ipcns_fdpair[1]);
        }

finalize:
        r = exec_runtime_add(m, id, &tmp_dir, &var_tmp_dir, netns_fdpair, ipcns_fdpair, NULL);
        if (r < 0)
                return log_debug_errno(r, "Failed to add exec-runtime: %m");
        return 0;
}

void exec_runtime_vacuum(Manager *m) {
        ExecRuntime *rt;

        assert(m);

        /* Free unreferenced ExecRuntime objects. This is used after manager deserialization process. */

        HASHMAP_FOREACH(rt, m->exec_runtime_by_id) {
                if (rt->n_ref > 0)
                        continue;

                (void) exec_runtime_free(rt, false);
        }
}

void exec_params_clear(ExecParameters *p) {
        if (!p)
                return;

        p->environment = strv_free(p->environment);
        p->fd_names = strv_free(p->fd_names);
        p->fds = mfree(p->fds);
        p->exec_fd = safe_close(p->exec_fd);
}

ExecSetCredential *exec_set_credential_free(ExecSetCredential *sc) {
        if (!sc)
                return NULL;

        free(sc->id);
        free(sc->data);
        return mfree(sc);
}

ExecLoadCredential *exec_load_credential_free(ExecLoadCredential *lc) {
        if (!lc)
                return NULL;

        free(lc->id);
        free(lc->path);
        return mfree(lc);
}

DEFINE_HASH_OPS_WITH_VALUE_DESTRUCTOR(exec_set_credential_hash_ops, char, string_hash_func, string_compare_func, ExecSetCredential, exec_set_credential_free);
DEFINE_HASH_OPS_WITH_VALUE_DESTRUCTOR(exec_load_credential_hash_ops, char, string_hash_func, string_compare_func, ExecLoadCredential, exec_load_credential_free);

static const char* const exec_input_table[_EXEC_INPUT_MAX] = {
        [EXEC_INPUT_NULL] = "null",
        [EXEC_INPUT_TTY] = "tty",
        [EXEC_INPUT_TTY_FORCE] = "tty-force",
        [EXEC_INPUT_TTY_FAIL] = "tty-fail",
        [EXEC_INPUT_SOCKET] = "socket",
        [EXEC_INPUT_NAMED_FD] = "fd",
        [EXEC_INPUT_DATA] = "data",
        [EXEC_INPUT_FILE] = "file",
};

DEFINE_STRING_TABLE_LOOKUP(exec_input, ExecInput);

static const char* const exec_output_table[_EXEC_OUTPUT_MAX] = {
        [EXEC_OUTPUT_INHERIT] = "inherit",
        [EXEC_OUTPUT_NULL] = "null",
        [EXEC_OUTPUT_TTY] = "tty",
        [EXEC_OUTPUT_KMSG] = "kmsg",
        [EXEC_OUTPUT_KMSG_AND_CONSOLE] = "kmsg+console",
        [EXEC_OUTPUT_JOURNAL] = "journal",
        [EXEC_OUTPUT_JOURNAL_AND_CONSOLE] = "journal+console",
        [EXEC_OUTPUT_SOCKET] = "socket",
        [EXEC_OUTPUT_NAMED_FD] = "fd",
        [EXEC_OUTPUT_FILE] = "file",
        [EXEC_OUTPUT_FILE_APPEND] = "append",
        [EXEC_OUTPUT_FILE_TRUNCATE] = "truncate",
};

DEFINE_STRING_TABLE_LOOKUP(exec_output, ExecOutput);

static const char* const exec_utmp_mode_table[_EXEC_UTMP_MODE_MAX] = {
        [EXEC_UTMP_INIT] = "init",
        [EXEC_UTMP_LOGIN] = "login",
        [EXEC_UTMP_USER] = "user",
};

DEFINE_STRING_TABLE_LOOKUP(exec_utmp_mode, ExecUtmpMode);

static const char* const exec_preserve_mode_table[_EXEC_PRESERVE_MODE_MAX] = {
        [EXEC_PRESERVE_NO] = "no",
        [EXEC_PRESERVE_YES] = "yes",
        [EXEC_PRESERVE_RESTART] = "restart",
};

DEFINE_STRING_TABLE_LOOKUP_WITH_BOOLEAN(exec_preserve_mode, ExecPreserveMode, EXEC_PRESERVE_YES);

/* This table maps ExecDirectoryType to the setting it is configured with in the unit */
static const char* const exec_directory_type_table[_EXEC_DIRECTORY_TYPE_MAX] = {
        [EXEC_DIRECTORY_RUNTIME] = "RuntimeDirectory",
        [EXEC_DIRECTORY_STATE] = "StateDirectory",
        [EXEC_DIRECTORY_CACHE] = "CacheDirectory",
        [EXEC_DIRECTORY_LOGS] = "LogsDirectory",
        [EXEC_DIRECTORY_CONFIGURATION] = "ConfigurationDirectory",
};

DEFINE_STRING_TABLE_LOOKUP(exec_directory_type, ExecDirectoryType);

/* And this table maps ExecDirectoryType too, but to a generic term identifying the type of resource. This
 * one is supposed to be generic enough to be used for unit types that don't use ExecContext and per-unit
 * directories, specifically .timer units with their timestamp touch file. */
static const char* const exec_resource_type_table[_EXEC_DIRECTORY_TYPE_MAX] = {
        [EXEC_DIRECTORY_RUNTIME] = "runtime",
        [EXEC_DIRECTORY_STATE] = "state",
        [EXEC_DIRECTORY_CACHE] = "cache",
        [EXEC_DIRECTORY_LOGS] = "logs",
        [EXEC_DIRECTORY_CONFIGURATION] = "configuration",
};

DEFINE_STRING_TABLE_LOOKUP(exec_resource_type, ExecDirectoryType);

/* And this table also maps ExecDirectoryType, to the environment variable we pass the selected directory to
 * the service payload in. */
static const char* const exec_directory_env_name_table[_EXEC_DIRECTORY_TYPE_MAX] = {
        [EXEC_DIRECTORY_RUNTIME] = "RUNTIME_DIRECTORY",
        [EXEC_DIRECTORY_STATE] = "STATE_DIRECTORY",
        [EXEC_DIRECTORY_CACHE] = "CACHE_DIRECTORY",
        [EXEC_DIRECTORY_LOGS] = "LOGS_DIRECTORY",
        [EXEC_DIRECTORY_CONFIGURATION] = "CONFIGURATION_DIRECTORY",
};

DEFINE_PRIVATE_STRING_TABLE_LOOKUP_TO_STRING(exec_directory_env_name, ExecDirectoryType);

static const char* const exec_keyring_mode_table[_EXEC_KEYRING_MODE_MAX] = {
        [EXEC_KEYRING_INHERIT] = "inherit",
        [EXEC_KEYRING_PRIVATE] = "private",
        [EXEC_KEYRING_SHARED] = "shared",
};

DEFINE_STRING_TABLE_LOOKUP(exec_keyring_mode, ExecKeyringMode);<|MERGE_RESOLUTION|>--- conflicted
+++ resolved
@@ -2548,7 +2548,6 @@
         return 0;
 }
 
-<<<<<<< HEAD
 static int append_path_recurse_dir_cb(
                 RecurseDirEvent event,
                 const char *path,
@@ -2569,31 +2568,6 @@
                 return r;
 
         return RECURSE_DIR_CONTINUE;
-=======
-static int pathname_callback(PathVisitHookType hook, int node_fd, void *userdata) {
-        int r;
-        ssize_t bufsize = 256;
-        char procfs[STRLEN("/proc/self/fd/") + DECIMAL_STR_MAX(int)], fn[bufsize];
-        char *ret, ***credpaths = userdata;
-
-        if (hook != PATH_VISIT_HOOK_FILE)
-                return 2;
-
-        xsprintf(procfs, "/proc/self/fd/%i", node_fd);
-        bufsize = readlink(procfs, fn, bufsize);
-        if (bufsize < 0)
-                return -errno;
-
-        ret = strdup(fn);
-        if (!ret)
-                return -ENOMEM;
-
-        r = strv_push(credpaths, ret);
-        if (r < 0)
-                return r;
-
-        return 2;
->>>>>>> 8ec2c174
 }
 
 static int load_credential(
@@ -2722,7 +2696,6 @@
                         log_error_errno(errno, "Couldn't stat %s, skipping: %m", lc->path);
                         continue;
                 }
-<<<<<<< HEAD
 
                 if (S_ISREG(st.st_mode) || S_ISSOCK(st.st_mode)) {
                         r = load_credential(context, params, lc, unit, dfd, uid, ownership_ok, &left);
@@ -2772,50 +2745,6 @@
                                         return r;
                         }
 
-=======
-
-                if (S_ISREG(st.st_mode) || S_ISSOCK(st.st_mode)) {
-                        r = load_credential(context, params, lc, unit, dfd, uid, ownership_ok, &left);
-                        if (r < 0)
-                                return r;
-
-                } else if (S_ISDIR(st.st_mode)) {
-                        char **path;
-                        _cleanup_strv_free_ char **credpaths = NULL;
-
-                        r = path_breadth_first_visit(lc->path, pathname_callback, &credpaths);
-                        if (r < 0)
-                                return r;
-
-                        STRV_FOREACH(path, credpaths) {
-                                _cleanup_(exec_load_credential_freep) ExecLoadCredential *sub_lc = NULL;
-                                _cleanup_free_ char *path_base = NULL;
-
-                                r = path_extract_filename(*path, &path_base);
-                                if (r < 0) {
-                                        log_debug_errno(r, "Failed to parse basename of %s: %m", *path);
-                                        return r;
-                                }
-
-                                sub_lc = new(ExecLoadCredential, 1);
-                                if (!sub_lc)
-                                        return -ENOMEM;
-
-                                *sub_lc = (ExecLoadCredential) {
-                                        .id = strjoin(lc->id, "_", path_base),
-                                        .path = *path,
-                                        .encrypted = lc->encrypted,
-                                };
-
-                                if (!sub_lc->id)
-                                        return -ENOMEM;
-
-                                r = load_credential(context, params, sub_lc, unit, dfd, uid, ownership_ok, &left);
-                                if (r < 0)
-                                        return r;
-                        }
-
->>>>>>> 8ec2c174
                 } else {
                         log_info("Skipping credential in invalid file %s", lc->path);
                         continue;

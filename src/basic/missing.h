--- conflicted
+++ resolved
@@ -1407,7 +1407,6 @@
 #define AT_STATX_DONT_SYNC 0x4000
 #endif
 
-<<<<<<< HEAD
 #ifndef FOU_GENL_NAME
 #define FOU_GENL_NAME           "fou"
 #endif
@@ -1445,13 +1444,13 @@
 #define __FOU_ENCAP_MAX 3
 
 #define FOU_ENCAP_MAX (__FOU_ENCAP_MAX - 1)
-=======
+#endif
+
 /* The maximum thread/process name length including trailing NUL byte. This mimics the kernel definition of the same
  * name, which we need in userspace at various places but is not defined in userspace currently, neither under this
  * name nor any other. */
 #ifndef TASK_COMM_LEN
 #define TASK_COMM_LEN 16
->>>>>>> aff44301
 #endif
 
 #include "missing_syscall.h"